--- conflicted
+++ resolved
@@ -1579,15 +1579,8 @@
           "share-view": {
             "title": "Share View",
             "desc": "You can share the view with others and invite them to view, edit or execute the workflow with you.",
-<<<<<<< HEAD
             "switch": "Anyone who gets the link on the Internet can directly access the view",
             "tips": "After release, anyone on the Internet can perform any operation on the workflow without authentication, so please pay attention to asset security!",
-=======
-
-            "switch": "Anyone who gets the link on the Internet can directly access the view",
-            "tips": "After release, anyone on the Internet can perform any operation on the workflow without authentication, so please pay attention to asset security!",
-
->>>>>>> fc866324
             "loading": "Updating permissions...",
             "success": "Update permissions successful!",
             "error": "Update permissions failed! Please try again later!"
@@ -2151,18 +2144,10 @@
         },
         "execution": {
           "button": "Execution Workflow",
-<<<<<<< HEAD
-=======
-
->>>>>>> fc866324
           "COMPLETED": "Workflow execution completed!",
           "FAILED": "Workflow execution failed!",
           "TIMED_OUT": "Workflow execution timed out!",
           "TERMINATED": "Workflow execution terminated!",
-<<<<<<< HEAD
-=======
-
->>>>>>> fc866324
           "swap": {
             "workflow-is-running": "Unable to switch instances! The current workflow is in progress",
             "workflow-id-is-empty": "Switch failed! Unable to obtain workflow instance ID",
@@ -2346,15 +2331,8 @@
         "create": {
           "label": "New Session",
           "placeholder": "Enter the session name within 16 characters.",
-<<<<<<< HEAD
           "def-label": "Default Session",
           "auto-create-session": "Automatically create new session",
-=======
-
-          "def-label": "Default Session",
-          "auto-create-session": "Automatically create new session",
-
->>>>>>> fc866324
           "loading": "Creating session...",
           "success": "Create session successfully",
           "error": "Create session failed"
