--- conflicted
+++ resolved
@@ -1474,7 +1474,6 @@
           "previous": "上一页",
           "next": "下一页",
           "page": "第 {{page}} 页 / {{totalPages}}"
-<<<<<<< HEAD
         },
         "joinDialog": {
           "title": "加入评测",
@@ -1521,54 +1520,6 @@
           "noStatus": "无法获取评测状态",
           "close": "关闭"
         },
-=======
-        },
-        "joinDialog": {
-          "title": "加入评测",
-          "description": "选择图片加入排行榜，系统将自动进行智能匹配和评测",
-          "selectPrompt": "选择要加入排行榜的图片",
-          "selectedCount": "已选择 {{count}} 个图片，可以同时选择多个",
-          "empty": {
-            "title": "暂无可加入的图片",
-            "description": "所有图片已在排行榜中或没有上传图片",
-            "uploadButton": "上传新图片"
-          },
-          "systemInfo": {
-            "title": "智能评测系统",
-            "rules": [
-              "系统将自动为新加入的图片创建初始评分",
-              "基于算法智能匹配最佳对手进行对战",
-              "每次对战后实时更新评分和排名"
-            ]
-          },
-          "cancel": "取消",
-          "confirm": "加入评测 ({{count}})",
-          "joining": "加入中..."
-        },
-        "uploadDialog": {
-          "title": "上传图片",
-          "description": "支持上传单个文件或整个文件夹，自动筛选图片文件",
-          "autoJoin": {
-            "label": "自动加入排行榜",
-            "description": "上传完成后自动将所有图片加入到评测排行榜中，无需手动选择"
-          },
-          "uploadSuccess": "成功上传 {{count}} 张图片",
-          "autoJoinSuccess": "成功上传图片到排行榜",
-          "autoJoinError": "自动加入排行榜失败，请手动添加"
-        },
-        "statusDialog": {
-          "title": "评测状态",
-          "description": "查看当前评测模块的详细状态信息",
-          "status": "评测完成状态",
-          "progress": "排行榜稳定度",
-          "progressDetail": "排行榜已连续稳定 {{stableRounds}} 轮，还需 {{neededRounds}} 轮即可完成",
-          "totalAssets": "总资产数",
-          "avgUncertainty": "平均不确定性",
-          "needsMoreBattles": "需要更多对战的资产",
-          "noStatus": "无法获取评测状态",
-          "close": "关闭"
-        },
->>>>>>> da6c3a9c
         "battlesDialog": {
           "title": "最近对战记录",
           "description": "显示最近 20 场自动对战的结果",
