--- conflicted
+++ resolved
@@ -1495,11 +1495,7 @@
         },
         "pagination": {
           "previous": "Previous",
-<<<<<<< HEAD
-          "next": "Next", 
-=======
           "next": "Next",
->>>>>>> 5ad37348
           "page": "Page {{page}} of {{totalPages}}"
         },
         "joinDialog": {
