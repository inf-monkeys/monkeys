--- conflicted
+++ resolved
@@ -1,3 +1,5 @@
+import i18n from '@/i18n';
+import { I18nValue } from '@inf-monkeys/monkeys';
 import {
   readLocalStorageValue as mantineReadLocalStorageValue,
   useLocalStorage as mantineUseLocalStorage,
@@ -5,13 +7,10 @@
 import clsx, { ClassValue } from 'clsx';
 import { isString } from 'lodash';
 import { customAlphabet } from 'nanoid';
+import { useTranslation } from 'react-i18next';
 import rfdc from 'rfdc';
 import { parse, stringify } from 'superjson';
 import { twMerge } from 'tailwind-merge';
-import { I18nValue } from '@inf-monkeys/monkeys';
-import { useTranslation } from 'react-i18next';
-import React from 'react';
-import i18n from '@/i18n';
 
 export const cn = (...inputs: ClassValue[]) => twMerge(clsx(inputs));
 
@@ -51,7 +50,6 @@
 export const nanoIdLowerCase = customAlphabet('6789bcdfghjkmnpqrtwz', 8);
 export const nanoIdUpperCase = customAlphabet('6789BCDFGHJKLMNPQRTWbcdfghjkmnpqrtwz', 8);
 
-<<<<<<< HEAD
 export const useI18nContent = (content: string | I18nValue | undefined): string | undefined => {
   const { i18n } = useTranslation();
   if (!content) return;
@@ -66,7 +64,7 @@
   return content[i18n.language] ? content[i18n.language] : content['en-US'];
 };
 
-export const getI18nContent = (content: string | I18nValue | undefined): string | undefined => {
+export const getI18nContent = (content: string | I18nValue | null | undefined): string | undefined => {
   if (!content) return;
   if (typeof content === 'string') return content;
   return content[i18n.language] ? content[i18n.language] : content['en-US'];
@@ -82,7 +80,7 @@
     }
   }
   return result.join(',');
-=======
+};
 export const execCopy = (text: string): boolean => {
   const tempTextArea = document.createElement('textarea');
   tempTextArea.value = text;
@@ -96,5 +94,4 @@
   } finally {
     document.body.removeChild(tempTextArea);
   }
->>>>>>> 1f31116a
 };