import { I18nValue } from '@inf-monkeys/monkeys';

import { IBaseEntity } from '@/apis/typings.ts';
import { BlockDefProperties } from '@inf-monkeys/vines';

export interface ILLMModel extends IBaseEntity {
  uuid: string;
  origin: 'built-in' | 'user';
  teamId?: string;
<<<<<<< HEAD
  name: string | I18nValue;
  description: string | I18nValue;
=======
  displayName: string;
  description: string;
>>>>>>> 1273c0ff
  logo: string;
  models: { [x: string]: any };
  channelId: number;
  channelType: string;
}

export interface ILLMChannel extends IBaseEntity {
  properites: BlockDefProperties[];
  displayName: string;
  iconUrl: string;
}<|MERGE_RESOLUTION|>--- conflicted
+++ resolved
@@ -1,19 +1,13 @@
-import { I18nValue } from '@inf-monkeys/monkeys';
+import { I18nValue, ToolProperty } from '@inf-monkeys/monkeys';
 
 import { IBaseEntity } from '@/apis/typings.ts';
-import { BlockDefProperties } from '@inf-monkeys/vines';
 
 export interface ILLMModel extends IBaseEntity {
   uuid: string;
   origin: 'built-in' | 'user';
   teamId?: string;
-<<<<<<< HEAD
-  name: string | I18nValue;
+  displayName: string | I18nValue;
   description: string | I18nValue;
-=======
-  displayName: string;
-  description: string;
->>>>>>> 1273c0ff
   logo: string;
   models: { [x: string]: any };
   channelId: number;
@@ -21,7 +15,7 @@
 }
 
 export interface ILLMChannel extends IBaseEntity {
-  properites: BlockDefProperties[];
+  properites: ToolProperty[];
   displayName: string;
   iconUrl: string;
 }