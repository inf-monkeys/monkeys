--- conflicted
+++ resolved
@@ -2,12 +2,8 @@
 
 import { useSWRConfig } from 'swr';
 
-<<<<<<< HEAD
 import { MonkeyWorkflow } from '@inf-monkeys/monkeys';
-=======
-import { MonkeyWorkflow } from '@inf-monkeys/vines';
 import type { TFunction } from 'i18next';
->>>>>>> 1f31116a
 import { isArray } from 'lodash';
 import { toast } from 'sonner';
 
