--- conflicted
+++ resolved
@@ -1,5 +1,4 @@
-import { ToolDef, ToolPropertyTypes } from '@inf-monkeys/monkeys';
-import { ToolProperty } from '@inf-monkeys/monkeys';
+import { ToolDef, ToolProperty, ToolPropertyTypes } from '@inf-monkeys/monkeys';
 
 export type VinesToolDefProperties = ToolProperty & {
   extra?: {
@@ -14,14 +13,10 @@
 
 export type VinesToolWithCategory = [VinesToolDef[], number, string, string];
 
-<<<<<<< HEAD
-export type VinesWorkflowVariable = Pick<ToolProperty, 'name' | 'type' | 'displayName' | 'typeOptions' | 'default'>;
-=======
 export type VinesWorkflowVariable = Pick<
-  BlockDefProperties,
+  ToolProperty,
   'name' | 'type' | 'displayName' | 'typeOptions' | 'default' | 'description'
 >;
->>>>>>> 1f31116a
 
 export interface IVinesVariableMap {
   name: string;
