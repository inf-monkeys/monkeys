import { MonkeyTaskDefTypes, MonkeyWorkflow } from '@inf-monkeys/monkeys';
import equal from 'fast-deep-equal/es6';
import { isArray, omit } from 'lodash';
import { toast } from 'sonner';

import {
  executionWorkflow,
  executionWorkflowPause,
  executionWorkflowResume,
  executionWorkflowTerminate,
  executionWorkflowWithDebug,
  getWorkflowExecution,
} from '@/apis/workflow/execution';
import { VinesBase } from '@/package/vines-flow/core/base';
import { VINES_DEF_NODE, VINES_ENV_VARIABLES } from '@/package/vines-flow/core/consts.ts';
import { EndPointNode, VinesNode } from '@/package/vines-flow/core/nodes';
import {
  IVinesNodePosition,
  IVinesWorkflowUpdate,
  VinesEdgePath,
  VinesTask,
} from '@/package/vines-flow/core/nodes/typings.ts';
import { VinesTools } from '@/package/vines-flow/core/tools';
import {
  IVinesVariable,
  VinesToolDef,
  VinesVariableMapper,
  VinesWorkflowVariable,
} from '@/package/vines-flow/core/tools/typings.ts';
import {
  IVinesFlowRenderOptions,
  IVinesFlowRenderType,
  IVinesFlowRunParams,
  VinesWorkflowExecution,
  VinesWorkflowExecutionType,
} from '@/package/vines-flow/core/typings.ts';
import { createTask } from '@/package/vines-flow/core/utils.ts';
import { getI18nContent } from '@/utils';
import VinesEvent from '@/utils/events';

export class VinesCore extends VinesTools(VinesBase) {
  public workflowId: string | undefined;

  public workflowIcon = 'emoji:🍀:#ceefc5';

  public workflowName = '未命名';

  public workflowDesc = '';

  public version = 0;

  public nodes: VinesNode[] = [];

  public tasks: MonkeyTaskDefTypes[] = [];

  public enableOpenAIInterface = false;

  public workflowInput: VinesWorkflowVariable[] = [];

  public workflowOutput: MonkeyWorkflow['output'] = [];

  public variables: IVinesVariable[] = [];

  public variablesMapper: VinesVariableMapper = new Map();

  public renderOptions: IVinesFlowRenderOptions = {
    direction: 'vertical',
    type: IVinesFlowRenderType.SIMPLIFY,
  };

  public canvasSize = { width: 0, height: 0 };

  public executionStatus: VinesWorkflowExecutionType = 'SCHEDULED';

  public executionInstanceId = '';

  public executionWorkflowExecution: VinesWorkflowExecution | null = null;

  public executionWorkflowDisableRestore = false;

  private executionTimeout: ReturnType<typeof setTimeout> | null = null;

  private position: IVinesNodePosition = { x: 0, y: 0 };

  private nodeInitSize = { width: 80, height: 80 };

  private init() {
    this.nodes = this.tasks.map((it) => VinesNode.create(it, this));
    this.nodes.splice(0, 0, EndPointNode.createStart(this));
    this.nodes.push(EndPointNode.createEnd(this));

    this.getAllNodes(false).map((it) => it.check());
    this.generateWorkflowVariables();

    if (this.nodeInitSize.width !== 80 || this.nodeInitSize.height !== 80) {
      this.setAllNodeSize(this.nodeInitSize.width, this.nodeInitSize.height);
    }
  }

  public update(
    { workflow, workflowId, version, tasks, variable, variables, renderType, renderDirection }: IVinesWorkflowUpdate,
    render = true,
  ) {
    let needToInit = false;
    if (workflow) {
      workflow?.tasks && (this.tasks = workflow.tasks.filter((task) => task)) && (needToInit = true);
      workflow?.workflowId && (this.workflowId = workflow.workflowId);
      workflow?.version && (this.version = workflow.version);
      workflow?.displayName && (this.workflowName = getI18nContent(workflow.displayName) ?? '');
      workflow?.description && (this.workflowDesc = getI18nContent(workflow.description) ?? '');
      workflow?.iconUrl && (this.workflowIcon = workflow.iconUrl);
      workflow?.output && (this.workflowOutput = workflow.output);

      if (isArray(workflow?.variables) && workflow?.variables?.length) {
        this.workflowInput = workflow.variables;
      }

      if (workflow?.exposeOpenaiCompatibleInterface) {
        this.enableOpenAIInterface = workflow.exposeOpenaiCompatibleInterface;
      }
    }
    workflowId && (this.workflowId = workflowId);
    version && (this.version = version);
    tasks && (this.tasks = tasks.filter((task) => task)) && (needToInit = true);
    if (variables || variable) {
      variables && (this.workflowInput = variables);
      if (variable) {
        const index = this.workflowInput.findIndex((it) => it.name === variable.name);
        if (index !== -1) {
          this.workflowInput[index] = variable;
        } else {
          this.workflowInput.push(variable);
        }
      }
      this.generateWorkflowVariables();
      this.sendEvent('update');
    }

    needToInit && this.init();

    renderDirection && (this.renderOptions.direction = renderDirection);
    if (renderType && VINES_DEF_NODE?.[renderType]) {
      this.renderOptions.type = renderType;
      const { width, height } = VINES_DEF_NODE[renderType];
      this.setAllNodeSize(width, height);
      this.nodeInitSize = { width, height };
    }

    render && this.render();
    this.sendEvent('refresh');
  }

  public setAllNodeSize(width: number, height: number) {
    this.getAllNodes().forEach((it) => (it.size = { width, height }));
  }

  // region Render
  public render() {
    this.position = { x: 0, y: 0 };

    const firstNode = this.nodes.at(0);
    const firstNodeWidth = firstNode?.size.width ?? 80;
    const firstNodeHeight = firstNode?.size.height ?? 80;

    let minLeft = 0;
    let maxRight = firstNodeWidth;
    let minTop = 0;
    let maxBottom = firstNodeHeight;

    const useHorizontal = this.renderDirection === 'horizontal';

    for (const node of this.nodes) {
      if (!node.needRender) continue;

      node.render(this.position);

      const nodeBoundary = node.getBoundary();
      minLeft = Math.min(minLeft, nodeBoundary.left);
      maxRight = Math.max(maxRight, nodeBoundary.right);
      minTop = Math.min(minTop, nodeBoundary.top);
      maxBottom = Math.max(maxBottom, nodeBoundary.bottom);
    }

    const hasLeft = minLeft < 0;
    const hasRight = maxRight > firstNodeWidth && !useHorizontal;
    const hasTop = minTop < 0 && useHorizontal;
    const hasMinTop = Math.abs(minTop) !== 0;

    const offsetWidth = hasRight ? firstNodeWidth + 5 : 0;
    const offsetHeight = hasMinTop ? 62 : 0;
    const offsetLeft = Math.abs(minLeft) + offsetWidth;
    const offsetTop = Math.abs(minTop) + offsetHeight;
    for (const node of this.nodes) {
      node.move(offsetLeft, offsetTop);
    }

    this.canvasSize = {
      width:
        maxRight +
        offsetLeft +
        offsetWidth +
        (useHorizontal ? firstNodeWidth : 0) +
        (!useHorizontal && hasLeft ? firstNodeWidth : 0),
      height:
        maxBottom +
        offsetTop +
        (useHorizontal ? 0 : firstNodeHeight) +
        (useHorizontal && hasTop ? 62 : 0) +
        (hasMinTop ? firstNodeHeight : 0),
    };

    this.nodes.forEach((it) => {
      it.renderEdge();
      it.renderController();
    });

    setTimeout(() => VinesEvent.emit('canvas-auto-zoom'), 80);
  }

  svg(): [string, VinesEdgePath][] {
    const allNodes = this.getAllNodes().slice(0, -1);
    const result: [string, VinesEdgePath][][] = [];
    for (const node of allNodes) {
      const svg = node.svgPath();
      result.push(svg);
    }

    return result.flat();
  }

  // endregion

  /**
   *  获取所有节点
   *  @param filterRenderChildren 是否过滤不需要渲染的子节点
   * */
  public getAllNodes(filterRenderChildren = true) {
    if (!filterRenderChildren) return this.nodes.flatMap((it) => [it, it.getAllChildren().flat()]).flat();
    return this.nodes
      .flatMap((it) => [it, it.childNodes.flat()])
      .flat()
      .filter((it) => it.needRender);
  }

  // region CURD
  /**
   * 通过 ID 获取 VinesNode
   * @param id 节点 ID
   * */
  public getNodeById(id?: string): VinesNode | undefined {
    if (!id) {
      return void null;
    }

    for (const node of this.nodes) {
      const result = node.findChildById(id);
      if (result) return result;
    }

    return void null;
  }

  public createNode(
    toolOrName: VinesToolDef | string,
    extendObject: Record<string, string> = {},
  ): VinesNode | VinesNode[] {
    const tool = typeof toolOrName === 'string' ? this.getTool(toolOrName) : toolOrName;
    if (!tool) {
      toast.error(`未找到工具 ${toolOrName}`);
      return [];
    }
    return VinesNode.create(createTask(tool, extendObject), this).afterCreate();
  }

  /**
   * 警告：在 insertAfter 内调用此方法会导致死循环，请将 callAfter 设置为 false
   * */
  public insertNode(targetId: string, node: VinesNode | VinesNode[], insertBefore = false, callAfter = true): boolean {
    const index = this.nodes.findIndex((childNode) => childNode.id === targetId);
    const targetNode = this.getNodeById(targetId);
    if (index !== -1) {
      const isFakeNode = +/fake_node/.test(targetId);
      const insertIndex = insertBefore ? index : index + 1 - isFakeNode;
      this.nodes.splice(insertIndex, isFakeNode, ...(Array.isArray(node) ? node : [node]));

      callAfter && targetNode && targetNode.insertAfter();

      this.sendUpdateEvent();
      return true;
    }
    for (const childNode of this.nodes) {
      if (
        childNode.insertChild({
          targetId,
          node,
          path: [childNode],
          insertBefore,
        })
      ) {
        callAfter && targetNode && targetNode.insertAfter();

        this.sendUpdateEvent();
        return true;
      }
    }
    return false;
  }

  /**
   * 警告：在 deleteAfter 内调用此方法会导致死循环，请将 callAfter 设置为 false
   * */
  public deleteNode(targetId: string, callAfter = true) {
    const index = this.nodes.findIndex((childNode) => childNode.id === targetId);
    if (index !== -1) {
      this.nodes[index].destroy();
      this.nodes.splice(index, 1);
      void (this.nodes.length === 2 && this.nodes.splice(1, 0, VinesNode.createFakeNode(this)));

      callAfter && this.getNodeById(targetId)?.deleteAfter();

      this.sendUpdateEvent();
      return true;
    }
    for (const childNode of this.nodes) {
      if (childNode.deleteChild(targetId, [childNode])) {
        callAfter && this.getNodeById(targetId)?.deleteAfter();

        this.sendUpdateEvent();
        return true;
      }
    }
    return false;
  }

  /**
   * 移动节点
   * @param sourceId 源节点 ID
   * @param targetId 目标节点 ID
   * @param insertBefore 是否插入到目标节点之前
   * @param callAfter 是否触发节点的 moveAfter 方法
   * 警告：在 moveAfter 内调用此方法会导致死循环，请将 callAfter 设置为 false
   * */
  public move(sourceId: string, targetId: string, insertBefore: boolean, callAfter = true) {
    if (!this.canMove(sourceId, targetId)) {
      toast.error('无法移动节点到目标节点内部！');
      return;
    }

    const sourceIndex = this.nodes.findIndex((childNode) => childNode.id === sourceId);
    const targetIndex = this.nodes.findIndex((childNode) => childNode.id === targetId);
    if (sourceIndex !== -1 && targetIndex !== -1) {
      const [sourceNode] = this.nodes.splice(sourceIndex, 1);
      const shift = sourceIndex <= targetIndex ? -1 : 0;
      const insertIndex = insertBefore ? targetIndex + shift : targetIndex + shift + 1;
      this.nodes.splice(insertIndex, 0, sourceNode);

      callAfter && this.getNodeById(targetId)?.moveAfter('target');
      callAfter && this.getNodeById(sourceId)?.moveAfter('source');

      this.sendUpdateEvent();
    } else if (sourceIndex !== -1 && targetIndex === -1) {
      const [sourceNode] = this.nodes.splice(sourceIndex, 1);
      this.insertNode(targetId, sourceNode, insertBefore, callAfter);

      callAfter && this.getNodeById(targetId)?.moveAfter('target');
      callAfter && this.getNodeById(sourceId)?.moveAfter('source');
    } else {
      const sourceNode = this.getNodeById(sourceId);
      const targetNode = this.getNodeById(targetId);
      if (sourceNode && targetNode) {
        this.deleteNode(sourceId);
        this.insertNode(targetId, sourceNode, insertBefore, callAfter);
      }

      callAfter && targetNode?.moveAfter('target');
      callAfter && sourceNode?.moveAfter('source');

      this.sendUpdateEvent();
    }
  }

  private canMove(sourceId: string, targetId: string): boolean {
    const sourceNode = this.getNodeById(sourceId);
    return !!sourceNode && !sourceNode.findChildById(targetId);
  }

  /**
   * 更新节点 Task
   * @param nodeId 节点 ID
   * @param task Task
   * @param update 是否触发更新事件
   * */
  public updateRaw(nodeId: string, task: VinesTask, update = true) {
    for (const node of this.nodes) {
      if (node.updateRaw(nodeId, task)) {
        this.tasks = this.getRaw();
        if (update) {
          this.sendUpdateEvent();
        } else {
          this.emit('refresh');
        }
        return this.tasks;
      }
    }
  }

  public getRaw() {
    return this.nodes.slice(1, this.nodes.length - 1).map((it) => it.getRaw());
  }
  // endregion

  // region Tools
  get renderDirection() {
    return this.renderOptions.direction;
  }

  private sendUpdateEvent() {
    this.sendEvent('update', this.getRaw());
  }
  // endregion

  // region Variables
  public generateWorkflowVariables(): { variables: IVinesVariable[]; mapper: VinesVariableMapper } {
    const nodes = this.getAllNodes().filter((it) => !(it instanceof EndPointNode) && !it.isFake);
    const nodesVariables: IVinesVariable[] = [];
    let nodesVariablesMapper: VinesVariableMapper = new Map();

    for (const node of nodes) {
      const { variables, mapper } = node.variable();
      nodesVariables.push(...variables);
      nodesVariablesMapper = new Map([...nodesVariablesMapper, ...mapper]);
    }

    const workflowInputVariable = this.generateVariable(
      {
        id: 'workflow',
        name: this.workflowName,
        desc: this.workflowDesc,
        icon: this.workflowIcon,
      },
      'workflow',
      this.workflowInput,
      '${{target}.input.{variable}}',
      '$.{target}.input.{variable}',
    );
    const workflowInputVariableMapper = this.generateVariableMapper(workflowInputVariable, '工作流输入');

    const workflowEnvVariable = this.generateVariable(
      {
        id: 'workflowInput',
        name: this.workflowName + '的环境变量',
        desc: this.workflowDesc,
        icon: this.workflowIcon,
      },
      'workflow.input',
      VINES_ENV_VARIABLES,
      '${{target}.{variable}}',
      '$.{target}.{variable}',
    );
    const workflowEnvVariableMapper = this.generateVariableMapper(workflowEnvVariable, '环境变量');

    this.variables = [...workflowInputVariable, ...workflowEnvVariable, ...nodesVariables];
    this.variablesMapper = new Map([
      ...workflowInputVariableMapper,
      ...workflowEnvVariableMapper,
      ...nodesVariablesMapper,
    ]);

    return {
      variables: this.variables,
      mapper: this.variablesMapper,
    };
  }
  // endregion

  // region RUNNER
  public usedOpenAIInterface() {
    return {
      enable: this.enableOpenAIInterface,
      multipleChat: !!this.workflowInput.find((variable) => variable.name === 'messages'),
    };
  }

  public async start({
    inputData = {},
    instanceId,
    version = this.version,
    debug = false,
  }: IVinesFlowRunParams): Promise<boolean> {
    if (this.enableOpenAIInterface) {
      toast.warning('启动运行失败！请先关闭 OpenAI 接口');
      return false;
    }

    this.renderOptions.direction = 'vertical';

    if (!this.fillUpSubWorkflowChildren()) {
      toast.error('启动运行失败！工作流存在循环引用');
      return false;
    }

    if (['RUNNING', 'PAUSED'].includes(this.executionStatus) || !this.nodes.length) {
      toast.warning('启动运行失败！已有工作流在运行中或工作流为空');
      return false;
    }
    if (!this.workflowId) {
      toast.warning('启动运行失败！工作流 ID 为空');
      return false;
    }

    const nodes = this.getAllNodes(false);

    if (nodes.some((it) => it.id.includes('fake_node'))) {
      toast.warning('启动运行失败！存在空工具');
      return false;
    }

    nodes.forEach((it) => {
      it.clearExecutionStatus();
      it.clearRunningTask();
    });

    if (!instanceId) {
      if (debug) {
        instanceId = await executionWorkflowWithDebug(this.workflowId, inputData, this.getRaw(), version);
      } else {
        instanceId = await executionWorkflow(this.workflowId, inputData, version);
      }
    }

    if (!instanceId) {
      toast.error('启动运行失败！无法获取工作流实例 ID');
      return false;
    }

    this.executionInstanceId = instanceId;
    this.executionStatus = 'RUNNING';
    this.nodes[0].executionStatus = 'COMPLETED';

    this.executionTimeout = setTimeout(this.handleExecution.bind(this), 0);

    return true;
  }

  public swapExecutionInstance({ workflowId }: Pick<VinesWorkflowExecution, 'workflowId' | 'workflowDefinition'>) {
<<<<<<< HEAD
    if (workflowId === this.executionInstanceId) {
=======
    const isExecuteIdSame = workflowId === this.executionInstanceId;
    if (isExecuteIdSame) {
>>>>>>> 162c8ebd
      return false;
    }

    if (this.executionStatus === 'RUNNING') {
      if (!isExecuteIdSame) {
        toast.warning(
          this.t?.('workspace.flow-view.vines.execution.swap.workflow-is-running') ||
            '无法切换运行实例！当前工作流正在运行中',
        );
      }
      return false;
    }

    if (!workflowId) {
      toast.error(
        this.t?.('workspace.flow-view.vines.execution.swap.workflow-id-is-empty') || '切换失败！无法获取工作流实例 ID',
      );
      return false;
    }

    this.fillUpSubWorkflowChildren();

    this.update({ renderDirection: 'vertical' });

    this.executionInstanceId = workflowId;
    this.executionStatus = 'RUNNING';
    this.nodes[0].executionStatus = 'COMPLETED';

    setTimeout(() => {
      this.fetchWorkflowExecution().then((status) => {
        if (['RUNNING', 'PAUSED', 'SCHEDULED'].includes(status ?? '')) {
          toast.success(
            this.t?.('workspace.flow-view.vines.execution.swap.success', { workflowId }) ||
              `工作流运行实例「${workflowId}」已恢复！`,
          );
        }
      });
    }, 200);

    return true;
  }

  public async stop() {
    if (['RUNNING', 'PAUSED'].includes(this.executionStatus) && this.executionInstanceId) {
      this.executionStatus = 'CANCELED';

      try {
        await executionWorkflowTerminate(this.executionInstanceId);
      } catch (_) {
        toast.error(this.t?.('workspace.flow-view.vines.execution.stop.error') || '终止运行异常！（可能未能成功停止）');
        this.executionStatus = 'SCHEDULED';
        this.restoreSubWorkflowChildren();
      }

      this.executionTimeout = setTimeout(this.handleExecution.bind(this), 0);

      this.clearExecutionStatus();
    } else {
      toast.warning(
        this.t?.('workspace.flow-view.vines.execution.stop.workflow-is-un-exec') ||
          '无法终止运行！当前工作流未在运行中',
      );
    }
  }

  public async pause() {
    if (this.executionStatus === 'RUNNING' && this.executionInstanceId) {
      try {
        await executionWorkflowPause(this.executionInstanceId);
        toast.warning(this.t?.('workspace.flow-view.vines.execution.pause.success') || '工作流运行已暂停');
      } catch (_) {
        toast.error(
          this.t?.('workspace.flow-view.vines.execution.pause.error') || '暂停运行异常！（可能未能成功暂停）',
        );
        this.executionStatus = 'SCHEDULED';
        this.restoreSubWorkflowChildren();
      }
      this.executionStatus = 'PAUSED';

      this.executionTimeout = setTimeout(this.handleExecution.bind(this), 0);
    } else {
      toast.warning(
        this.t?.('workspace.flow-view.vines.execution.pause.workflow-is-un-exec') ||
          '无法暂停运行！当前工作流未在运行中',
      );
    }
  }

  public async resume() {
    if (this.executionStatus === 'PAUSED' && this.executionInstanceId) {
      try {
        await executionWorkflowResume(this.executionInstanceId);
        toast.success(this.t?.('workspace.flow-view.vines.execution.resume.success') || '运行已恢复');
      } catch (_) {
        toast.error(
          this.t?.('workspace.flow-view.vines.execution.resume.error') || '恢复运行异常！（可能未能成功恢复）',
        );
        this.executionStatus = 'SCHEDULED';
        this.restoreSubWorkflowChildren();
      }
      this.executionStatus = 'RUNNING';

      this.executionTimeout = setTimeout(this.handleExecution.bind(this), 0);
    } else {
      toast.warning(
        this.t?.('workspace.flow-view.vines.execution.resume.workflow-is-un-pause') ||
          '无法恢复运行！当前工作流未在暂停中',
      );
    }
  }

  public async updateWorkflowExecution(data: VinesWorkflowExecution, render = true) {
    if (!this.executionInstanceId || !('status' in data) || !('tasks' in data)) return;
    this.executionWorkflowExecution = data;

    const newExecutionStatus = data.status;
    if (newExecutionStatus !== 'RUNNING' && newExecutionStatus !== this.executionStatus) {
      const lastNode = this.nodes.at(-1);
      lastNode && (lastNode.executionStatus = 'COMPLETED');

      if (this.executionWorkflowDisableRestore) {
        switch (newExecutionStatus) {
          case 'COMPLETED':
            toast.success(this.t?.('workspace.flow-view.vines.execution.COMPLETED') || '工作流运行完毕！');
            break;
          case 'FAILED':
            toast.error(this.t?.('workspace.flow-view.vines.execution.FAILED') || '工作流运行失败！');
            break;
          case 'TIMED_OUT':
            toast.warning(this.t?.('workspace.flow-view.vines.execution.TIMED_OUT') || '工作流运行超时！');
            break;
          case 'TERMINATED':
            toast.warning(this.t?.('workspace.flow-view.vines.execution.TERMINATED') || '工作流运行已终止！');
            break;
          default:
            break;
        }
      }

      if (newExecutionStatus !== 'PAUSED') {
        this.executionStatus = 'SCHEDULED';
      }
    }
    this.executionStatus = newExecutionStatus!;

    for (const task of data.tasks) {
      const taskId = task.workflowTask?.taskReferenceName;
      const currentTaskStatus = task.status;
      if (!taskId || !currentTaskStatus) continue;

      const node = this.getNodeById(taskId);
      if (!node) {
        continue;
      }

      if ((await node.updateStatus(task)) && !render) {
        render = true;
      }
    }

    render && this.sendEvent('refresh');
  }

  private _prevExecutionData: Partial<VinesWorkflowExecution> | undefined;
  public async fetchWorkflowExecution() {
    const data = await getWorkflowExecution(this.executionInstanceId);
    if (!data) return;

    const equalData = omit(data, [
      'createTime',
      'updateTime',
      'startTime',
      'workflowVersion',
      'workflowName',
      'workflowDefinition',
      'startBy',
      'triggerType',
    ]);

    const needRender = !equal(equalData, this._prevExecutionData);

    await this.updateWorkflowExecution(data, needRender);
    this._prevExecutionData = equalData;

    if (needRender) {
      this.sendEvent('update-execution', this.executionInstanceId, data);
    }

    return data.status;
  }

  private async handleExecution() {
    const waitTimeout = new Promise((resolve) => setTimeout(resolve, 1000));
    const workPromise = this.fetchWorkflowExecution();
    await Promise.all([workPromise, waitTimeout]);
    if (this.executionStatus === 'RUNNING') {
      this.executionTimeout = setTimeout(this.handleExecution.bind(this), 0);
    } else if (this.executionStatus !== 'PAUSED') {
      this.executionWorkflowDisableRestore && this.restoreSubWorkflowChildren();
      this.clearExecutionStatus();
    }
  }

  public clearExecutionStatus(refresh = true) {
    const allNodes = this.getAllNodes();
    allNodes.forEach((it) => it.executionStatus !== 'SCHEDULED' && (it.executionTask.status = 'CANCELED'));
    void (this.executionStatus !== 'SCHEDULED' && (this.executionStatus = 'CANCELED'));
    refresh && this.sendEvent('refresh');
    setTimeout(
      () => {
        allNodes.forEach((it) => it.clearExecutionStatus());
        requestAnimationFrame(() => {
          this.executionStatus = 'SCHEDULED';
          refresh && this.sendEvent('refresh');
        });
      },
      refresh ? 80 : 0,
    );
  }

  public fillUpSubWorkflowChildren(render = true) {
    try {
      if (this.nodes.some((it) => it.checkChildren([it])) && render) {
        this.setAllNodeSize(this.nodeInitSize.width, this.nodeInitSize.height);
        this.render();
        this.sendEvent('refresh');
      }
    } catch (e) {
      this.nodes.forEach((it) => it.restoreChildren());
      return false;
    }
    return true;
  }

  public restoreSubWorkflowChildren(render = true) {
    this.nodes.some((it) => it.restoreChildren());
    if (render) {
      this.setAllNodeSize(this.nodeInitSize.width, this.nodeInitSize.height);
      this.render();
      this.sendEvent('refresh');
    }
  }
  // endregion
}<|MERGE_RESOLUTION|>--- conflicted
+++ resolved
@@ -543,12 +543,8 @@
   }
 
   public swapExecutionInstance({ workflowId }: Pick<VinesWorkflowExecution, 'workflowId' | 'workflowDefinition'>) {
-<<<<<<< HEAD
-    if (workflowId === this.executionInstanceId) {
-=======
     const isExecuteIdSame = workflowId === this.executionInstanceId;
     if (isExecuteIdSame) {
->>>>>>> 162c8ebd
       return false;
     }
 
