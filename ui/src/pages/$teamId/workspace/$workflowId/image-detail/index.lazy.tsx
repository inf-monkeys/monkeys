--- conflicted
+++ resolved
@@ -45,12 +45,6 @@
   execution?: VinesWorkflowExecution;
 }
 
-<<<<<<< HEAD
-// 扩展 TTabularEvent 类型
-// type ExtendedTabularEvent = TTabularEvent | { type: 'form-change'; data: any };
-
-=======
->>>>>>> 644e4968
 // TabularRender包装组件，用于获取工作流输入参数
 const TabularRenderWrapper: React.FC<TabularRenderWrapperProps> = ({ height, execution }) => {
   const { vines } = useVinesFlow();
