import React, { startTransition, useCallback, useEffect, useState } from 'react';

import { createLazyFileRoute, useParams, useRouter } from '@tanstack/react-router';

import { useMemoizedFn } from 'ahooks';
import Image from 'rc-image';
import { useTranslation } from 'react-i18next';
import { toast } from 'sonner';

import { useCustomConfigs } from '@/apis/authz/team/custom-configs';
<<<<<<< HEAD
=======
import { useSystemConfig } from '@/apis/common';
>>>>>>> 30c966ba
import { deleteWorkflowExecution, getWorkflowExecution } from '@/apis/workflow/execution';
import { ImageOperations } from '@/components/layout/workbench/image-detail/image-operation';
import { RightSidebar } from '@/components/layout/workbench/image-detail/right-side-bar';
import { ImagesCarousel } from '@/components/layout/workbench/image-detail/swiper-carousel';
import { TabularFooterButtons } from '@/components/layout/workbench/image-detail/tabular-footer-buttons';
import { TabularRenderWrapper } from '@/components/layout/workbench/image-detail/tabular-wrapper';
import { ScrollArea } from '@/components/ui/scroll-area';
import { VinesFlowProvider } from '@/components/ui/vines-iframe/view/vines-flow-provider';
import useUrlState from '@/hooks/use-url-state';
import { VinesWorkflowExecution } from '@/package/vines-flow/core/typings.ts';
import { useExecutionImageResultStore, useHasNextImage, useHasPrevImage } from '@/store/useExecutionImageResultStore';
import { cn } from '@/utils';

<<<<<<< HEAD
// Import Swiper styles
import 'rc-image/assets/index.css';

interface IImageDetailProps {}
=======
import 'rc-image/assets/index.css';

interface IImageDetailProps {}

interface TabularRenderWrapperProps {
  height?: number;
  execution?: VinesWorkflowExecution;
  processedInputs: any[];
  showInputDiffBanner: boolean;
  originalInputValues: Record<string, any>;
  onProcessedInputsChange: (inputs: any[]) => void;
  onShowInputDiffBannerChange: (show: boolean) => void;
  onOriginalInputValuesChange: (values: Record<string, any>) => void;
}

interface ImageOperationsProps {
  // imageUrl?: string;
  imageRotation: number;
  imageFlipX: boolean;
  imageFlipY: boolean;
  imageScale: number;
  onRotateLeft: () => void;
  onRotateRight: () => void;
  onFlipHorizontal: () => void;
  onFlipVertical: () => void;
  onZoomIn: () => void;
  onZoomOut: () => void;
  onDownload: () => void;
}

const ImageOperations: React.FC<ImageOperationsProps> = ({
  // imageUrl,
  onRotateLeft,
  onRotateRight,
  onFlipHorizontal,
  onFlipVertical,
  onZoomIn,
  onZoomOut,
  onDownload,
}) => {
  const { t } = useTranslation();

  return (
    <div className="flex w-full items-center justify-center gap-2 bg-background dark:bg-[#111113] sm:gap-1 md:gap-2">
      <Tooltip>
        <TooltipTrigger asChild>
          <Button icon={<FlipVertical />} variant="outline" size="small" onClick={onFlipVertical} />
        </TooltipTrigger>
        <TooltipContent>{t('workspace.image-detail.flipY', '垂直翻转')}</TooltipContent>
      </Tooltip>

      <Tooltip>
        <TooltipTrigger asChild>
          <Button icon={<FlipHorizontal />} variant="outline" size="small" onClick={onFlipHorizontal} />
        </TooltipTrigger>
        <TooltipContent>{t('workspace.image-detail.flipX', '水平翻转')}</TooltipContent>
      </Tooltip>

      <Tooltip>
        <TooltipTrigger asChild>
          <Button icon={<RotateCcw />} variant="outline" size="small" onClick={onRotateLeft} />
        </TooltipTrigger>
        <TooltipContent>{t('workspace.image-detail.rotateLeft', '向左旋转')}</TooltipContent>
      </Tooltip>

      <Tooltip>
        <TooltipTrigger asChild>
          <Button icon={<RotateCw />} variant="outline" size="small" onClick={onRotateRight} />
        </TooltipTrigger>
        <TooltipContent>{t('workspace.image-detail.rotateRight', '向右旋转')}</TooltipContent>
      </Tooltip>

      <Tooltip>
        <TooltipTrigger asChild>
          <Button icon={<ZoomIn />} variant="outline" size="small" onClick={onZoomIn} />
        </TooltipTrigger>
        <TooltipContent>{t('workspace.image-detail.zoomIn', '放大')}</TooltipContent>
      </Tooltip>

      <Tooltip>
        <TooltipTrigger asChild>
          <Button icon={<ZoomOut />} variant="outline" size="small" onClick={onZoomOut} />
        </TooltipTrigger>
        <TooltipContent>{t('workspace.image-detail.zoomOut', '缩小')}</TooltipContent>
      </Tooltip>

      <Tooltip>
        <TooltipTrigger asChild>
          <Button icon={<Download />} variant="outline" size="small" onClick={onDownload} />
        </TooltipTrigger>
        <TooltipContent>{t('workspace.image-detail.download', '下载')}</TooltipContent>
      </Tooltip>
    </div>
  );
};

// TabularRender包装组件，用于获取工作流输入参数
const TabularRenderWrapper: React.FC<TabularRenderWrapperProps> = ({
  height,
  execution,
  processedInputs,
  showInputDiffBanner,
  originalInputValues,
  onProcessedInputsChange,
  onShowInputDiffBannerChange,
  onOriginalInputValuesChange,
}) => {
  const { vines } = useVinesFlow();
  const tabular$ = useEventEmitter<TTabularEvent>();
  const { t } = useTranslation();
  const [windowHeight, setWindowHeight] = React.useState(window.innerHeight);

  // 监听窗口大小变化
  React.useEffect(() => {
    const handleResize = () => {
      setWindowHeight(window.innerHeight);
    };

    window.addEventListener('resize', handleResize);
    return () => {
      window.removeEventListener('resize', handleResize);
    };
  }, []);

  // 从vines中获取工作流输入参数
  const inputs = vines.workflowInput;
  const workflowId = vines.workflowId;

  // 计算动态高度，确保表单能够适应窗口高度
  const dynamicHeight = height || Math.max(1000, windowHeight - 150);

  // 处理输入字段和原始图片
  React.useEffect(() => {
    if (!inputs || inputs.length === 0) {
      // console.log('TabularRenderWrapper: 没有输入字段可用');
      onProcessedInputsChange([]);
      return;
    }

    const newInputs = execution
      ? inputs.map((input) => {
          return {
            ...input,
            default: execution.input?.[input.name] ?? input.default,
          };
        })
      : [];
    // console.log('TabularRenderWrapper: 表单输入字段:', newInputs);
    onProcessedInputsChange(newInputs);

    // 保存原始输入值
    if (execution?.input) {
      onOriginalInputValuesChange(execution.input);
    }
  }, [inputs, execution, onProcessedInputsChange, onOriginalInputValuesChange]);

  // 监听表单值变化
  useEffect(() => {
    if (!execution?.input || !processedInputs.length) return;

    const currentValues = processedInputs.reduce(
      (acc, input) => {
        acc[input.name] = input.default;
        return acc;
      },
      {} as Record<string, any>,
    );

    // 比较当前值与原始值
    const hasChanged = Object.keys(originalInputValues).some((key) => originalInputValues[key] !== currentValues[key]);

    onShowInputDiffBannerChange(hasChanged);
  }, [processedInputs, originalInputValues, execution, onShowInputDiffBannerChange]);

  if (!processedInputs.length) {
    return (
      <div className="vines-center size-full text-center text-xl text-muted-foreground">
        {t('workspace.image-detail.no-inputs', '无输入参数')}
      </div>
    );
  }

  return (
    <div className="relative size-full">
      {false && (
        <div className="left-0 right-0 top-0 z-10 mb-4 rounded bg-yellow-100 px-4 py-2 text-center text-sm text-yellow-800 dark:bg-yellow-900 dark:text-yellow-200">
          {t('workspace.image-detail.input-diff-banner')}
        </div>
      )}
      <TabularRender
        inputs={processedInputs}
        height={dynamicHeight}
        event$={tabular$}
        workflowId={workflowId}
        scrollAreaClassName=""
      ></TabularRender>
    </div>
  );
};

interface TabularFooterButtonsProps {
  processedInputs: any[];
}

const TabularFooterButtons: React.FC<TabularFooterButtonsProps> = ({ processedInputs }) => {
  const { t } = useTranslation();
  const { copy } = useCopy();
  const { vines } = useVinesFlow();
  const { data: oem } = useSystemConfig();
  const [loading, setLoading] = useState(false);
  const form = useFormContext();

  // 生成按钮通过事件触发提交
  const handleGenerate = () => {
    form.handleSubmit(async (values) => {
      setLoading(true);
      try {
        await vines.start({ inputData: values, onlyStart: true });
        if (
          !isBoolean(oem?.theme?.views?.form?.toast?.afterCreate) ||
          oem?.theme?.views?.form?.toast?.afterCreate != false
        )
          toast.success(t('workspace.pre-view.actuator.execution.workflow-execution-created'));
      } catch (error) {
        // console.error('生成失败:', error);
        toast.error(t('workspace.pre-view.actuator.execution.error'));
      } finally {
        setLoading(false);
      }
    })();
  };

  // 复制当前表单参数
  const handleCopy = () => {
    const values = form.getValues();
    const data = processedInputs.map((input) => ({
      id: input.name,
      displayName: input.displayName,
      description: input.description,
      data: values[input.name],
      type: input.type,
    }));
    copy(JSON.stringify({ type: 'input-parameters', data }));
    toast.success(t('workspace.pre-view.actuator.detail.form-render.actions.copy-input-success'));
  };

  return (
    <div className="z-10 flex h-9 items-center justify-center gap-2">
      <Button icon={<Copy />} variant="outline" size="small" onClick={handleCopy} className="h-full text-base">
        {t('workspace.pre-view.actuator.detail.form-render.actions.copy-input')}
      </Button>
      <Button
        icon={<Sparkles className="fill-white" />}
        variant="solid"
        size="small"
        className="size-full text-base"
        onClick={handleGenerate}
        loading={loading}
      >
        {t('workspace.pre-view.actuator.execution.label')}
      </Button>
    </div>
  );
};

interface RightSidebarProps {
  onBack: () => void;
  hasPrev: boolean;
  hasNext: boolean;
  onPrevImage: () => void;
  onNextImage: () => void;
  onDeleteImage: () => void;
}

const RightSidebar: React.FC<RightSidebarProps> = ({
  onBack,
  hasPrev,
  hasNext,
  onPrevImage,
  onNextImage,
  onDeleteImage,
}) => {
  const { t } = useTranslation();

  return (
    // <div className="ml-4 flex h-full w-14 flex-col items-center justify-between gap-4 rounded-bl-xl rounded-br-xl rounded-tl-xl rounded-tr-xl border border-input bg-background px-2 pb-6 pt-8 shadow-sm dark:bg-[#111113]">
    <div className="h-full rounded-xl border border-input bg-slate-1">
      <div className="flex h-full w-[4.8rem] flex-col items-center justify-between p-4">
        <Tooltip>
          <TooltipTrigger asChild>
            <Button icon={<X />} variant="outline" onClick={onBack} />
          </TooltipTrigger>
          <TooltipContent>{t('common.utils.back')}</TooltipContent>
        </Tooltip>

        <div className="flex flex-col items-center gap-4">
          <Tooltip>
            <TooltipTrigger asChild>
              <Button icon={<ChevronUp />} variant="outline" disabled={!hasPrev} onClick={onPrevImage} />
            </TooltipTrigger>
            <TooltipContent>{t('workspace.image-detail.prev-image')}</TooltipContent>
          </Tooltip>

          <Tooltip>
            <TooltipTrigger asChild>
              <Button icon={<ChevronDown />} variant="outline" disabled={!hasNext} onClick={onNextImage} />
            </TooltipTrigger>
            <TooltipContent>{t('workspace.image-detail.next-image')}</TooltipContent>
          </Tooltip>
        </div>

        <Tooltip>
          <TooltipTrigger asChild>
            <Button icon={<Trash />} variant="outline" onClick={onDeleteImage} />
          </TooltipTrigger>
          <TooltipContent>{t('workspace.image-detail.delete')}</TooltipContent>
        </Tooltip>
      </div>
    </div>
  );
};
>>>>>>> 30c966ba

export const ImageDetail: React.FC<IImageDetailProps> = () => {
  const { t } = useTranslation();
  const router = useRouter();
  const { history } = router;
  const [imageRotation, setImageRotation] = useState(0);
  const [imageFlipX, setImageFlipX] = useState(false);
  const [imageFlipY, setImageFlipY] = useState(false);
  const [imageScale, setImageScale] = useState(1);
  const [{ mode }] = useUrlState<{ mode: 'normal' | 'fast' | 'mini' }>({ mode: 'mini' });
  const isMiniFrame = mode === 'mini';
  const { images, position, nextImage, prevImage, clearImages } = useExecutionImageResultStore();
  const { showFormInImageDetail } = useCustomConfigs();

  // 提升的状态管理
  const [processedInputs, setProcessedInputs] = React.useState<any[]>([]);
  const [showInputDiffBanner, setShowInputDiffBanner] = React.useState(false);
  const [originalInputValues, setOriginalInputValues] = React.useState<Record<string, any>>({});

  const currentImage = images[position];
  const imageUrl = currentImage?.render?.data as string;
  const instanceId = currentImage?.instanceId;
  const hasPrev = useHasPrevImage();
  const hasNext = useHasNextImage();

  const nonUrgentNextImage = useCallback(() => {
    startTransition(() => {
      nextImage();
    });
  }, [nextImage]);
  const nonUrgentPrevImage = useCallback(() => {
    startTransition(() => {
      prevImage();
    });
  }, [prevImage]);

  // Memoized image operation callbacks
  const handleRotateLeft = useCallback(() => {
    setImageRotation((prev) => prev - 90);
  }, []);

  const handleRotateRight = useCallback(() => {
    setImageRotation((prev) => prev + 90);
  }, []);

  const handleFlipHorizontal = useCallback(() => {
    setImageFlipX((prev) => !prev);
  }, []);

  const handleFlipVertical = useCallback(() => {
    setImageFlipY((prev) => !prev);
  }, []);

  const handleZoomIn = useCallback(() => {
    setImageScale((prev) => prev + 0.1);
  }, []);

  const handleZoomOut = useCallback(() => {
    setImageScale((prev) => Math.max(0.1, prev - 0.1));
  }, []);

  const handleDownload = useCallback(() => {
    if (imageUrl) {
      try {
        const link = document.createElement('a');
        link.href = imageUrl;
        link.setAttribute('download', '');
        link.setAttribute('rel', 'noreferrer');
        link.click();
      } catch (error) {
        // do nothing
      }
    }
  }, [imageUrl]);

  useEffect(() => {
    const controller = new AbortController();
    document.body.addEventListener(
      'keydown',
      (e) => {
        if (e.key === 'ArrowUp') {
          nonUrgentPrevImage();
        } else if (e.key === 'ArrowDown') {
          nonUrgentNextImage();
        } else if (e.key === 'ArrowLeft') {
          nonUrgentPrevImage();
        } else if (e.key === 'ArrowRight') {
          nonUrgentNextImage();
        } else if (e.key === 'Escape') {
          clearImages();
          history.back();
        }
      },
      {
        signal: controller.signal,
      },
    );
    return () => {
      controller.abort();
    };
  }, [nonUrgentPrevImage, nonUrgentNextImage, clearImages, history]);

  const [execution, setExecution] = useState<VinesWorkflowExecution | undefined>();

  const { workflowId } = useParams({ from: '/$teamId/workspace/$workflowId/image-detail/' });

  useEffect(() => {
    if (!instanceId) return;
    getWorkflowExecution(instanceId).then((executionResult) => {
      if (!executionResult) return;
      setExecution(executionResult);
    });
  }, [instanceId]);

  // 监听图片状态变化，更新图片样式
  useEffect(() => {
    // 获取图片元素
    const imgElement = document.querySelector('.rc-image img') as HTMLElement;
    if (imgElement) {
      // 应用旋转、翻转和缩放效果
      imgElement.style.transform = `
        rotate(${imageRotation}deg)
        scaleX(${imageFlipX ? -1 : 1})
        scaleY(${imageFlipY ? -1 : 1})
        scale(${imageScale})
      `;
      imgElement.style.transition = 'transform 0.3s ease';
    }
  }, [imageRotation, imageFlipX, imageFlipY, imageScale]);

  // 处理删除图片
  const handleDeleteImage = useMemoizedFn(() => {
    if (instanceId) {
      toast.promise(deleteWorkflowExecution(instanceId), {
        success: () => {
          // 删除成功后返回上一页
          history.back();
          return t('common.delete.success');
        },
        error: t('common.delete.error'),
        loading: t('common.delete.loading'),
      });
    } else {
      // 如果没有instanceId，直接返回上一页
      history.back();
      clearImages();
      toast.success(t('common.delete.success'));
    }
  });

  return (
    <VinesFlowProvider workflowId={workflowId}>
      <div className={cn('flex h-full w-full gap-4 bg-neocard', isMiniFrame && 'justify-center')}>
        {/* 主内容区域 */}
        <main
          className={cn(
            'flex size-full flex-1 rounded-xl border border-input bg-background dark:bg-[#111113] md:flex-row',
            isMiniFrame && 'justify-center',
            !isMiniFrame && !showFormInImageDetail && 'justify-center',
          )}
        >
          {/* 左侧图片展示区 */}
          <div
            className={cn(
              'flex h-full flex-col items-center justify-between overflow-auto bg-background dark:bg-[#111113]',
              isMiniFrame ? 'w-full' : !showFormInImageDetail ? 'w-full' : 'w-[450px] sm:w-full md:w-[70%]',
            )}
          >
            {imageUrl ? (
              <>
                <div className="flex w-full flex-1 items-center justify-center p-4">
                  <div className="vines-center size-full overflow-auto">
                    <Image
                      src={imageUrl}
                      alt="详情图片"
                      className="rounded-lg"
                      style={{
                        display: 'block',
                        margin: 'auto',
                        maxWidth: '100%',
                        width: 'auto',
                        height: 'auto',
                        objectFit: 'contain',
                        maxHeight: 'calc(100vh - 340px)',
                        transition: 'transform 0.3s ease',
                      }}
                      // preview={false}
                    />
                  </div>
                </div>
                {/* 图片操作按钮 - 中间 */}
                <div className="flex w-full flex-col gap-4 overflow-hidden p-4">
                  <ImageOperations
                    // imageUrl={imageUrl}
                    imageRotation={imageRotation}
                    imageFlipX={imageFlipX}
                    imageFlipY={imageFlipY}
                    imageScale={imageScale}
                    onRotateLeft={handleRotateLeft}
                    onRotateRight={handleRotateRight}
                    onFlipHorizontal={handleFlipHorizontal}
                    onFlipVertical={handleFlipVertical}
                    onZoomIn={handleZoomIn}
                    onZoomOut={handleZoomOut}
                    onDownload={handleDownload}
                  />
                  {/* 图片缩略图轮播 - 底部 */}
                  <div
                    style={{
                      maxWidth: showFormInImageDetail ? '70vw' : '93vw',
                    }}
                  >
                    <ImagesCarousel />
                  </div>
                </div>
              </>
            ) : (
              <div className="vines-center size-full text-center text-3xl text-muted-foreground">
                {t('workspace.image-detail.no-image', '无图片数据')}
              </div>
            )}
          </div>

          {/* 右侧表单区域 */}
          {!isMiniFrame && showFormInImageDetail && (
            <div className="relative flex h-full flex-1 flex-col gap-4 rounded-r-xl rounded-tr-xl bg-background p-4 dark:bg-[#111113] md:border-l md:border-input">
              <ScrollArea disabledOverflowMask className="flex-1 overflow-hidden">
                <TabularRenderWrapper
                  height={window.innerHeight - 120}
                  execution={execution}
                  processedInputs={processedInputs}
                  showInputDiffBanner={showInputDiffBanner}
                  originalInputValues={originalInputValues}
                  onProcessedInputsChange={setProcessedInputs}
                  onShowInputDiffBannerChange={setShowInputDiffBanner}
                  onOriginalInputValuesChange={setOriginalInputValues}
                />
              </ScrollArea>
              <div className="z-20 bg-background dark:bg-[#111113]">
                <TabularFooterButtons processedInputs={processedInputs} />
              </div>
            </div>
          )}
        </main>

        {/* 右侧边栏 */}
        <RightSidebar
          onBack={() => history.back()}
          hasPrev={!!hasPrev}
          hasNext={!!hasNext}
          onPrevImage={nonUrgentPrevImage}
          onNextImage={nonUrgentNextImage}
          onDeleteImage={handleDeleteImage}
        />
      </div>
    </VinesFlowProvider>
  );
};

export const Route = createLazyFileRoute('/$teamId/workspace/$workflowId/image-detail/')({
  component: ImageDetail,
});<|MERGE_RESOLUTION|>--- conflicted
+++ resolved
@@ -8,10 +8,6 @@
 import { toast } from 'sonner';
 
 import { useCustomConfigs } from '@/apis/authz/team/custom-configs';
-<<<<<<< HEAD
-=======
-import { useSystemConfig } from '@/apis/common';
->>>>>>> 30c966ba
 import { deleteWorkflowExecution, getWorkflowExecution } from '@/apis/workflow/execution';
 import { ImageOperations } from '@/components/layout/workbench/image-detail/image-operation';
 import { RightSidebar } from '@/components/layout/workbench/image-detail/right-side-bar';
@@ -25,334 +21,10 @@
 import { useExecutionImageResultStore, useHasNextImage, useHasPrevImage } from '@/store/useExecutionImageResultStore';
 import { cn } from '@/utils';
 
-<<<<<<< HEAD
 // Import Swiper styles
 import 'rc-image/assets/index.css';
 
 interface IImageDetailProps {}
-=======
-import 'rc-image/assets/index.css';
-
-interface IImageDetailProps {}
-
-interface TabularRenderWrapperProps {
-  height?: number;
-  execution?: VinesWorkflowExecution;
-  processedInputs: any[];
-  showInputDiffBanner: boolean;
-  originalInputValues: Record<string, any>;
-  onProcessedInputsChange: (inputs: any[]) => void;
-  onShowInputDiffBannerChange: (show: boolean) => void;
-  onOriginalInputValuesChange: (values: Record<string, any>) => void;
-}
-
-interface ImageOperationsProps {
-  // imageUrl?: string;
-  imageRotation: number;
-  imageFlipX: boolean;
-  imageFlipY: boolean;
-  imageScale: number;
-  onRotateLeft: () => void;
-  onRotateRight: () => void;
-  onFlipHorizontal: () => void;
-  onFlipVertical: () => void;
-  onZoomIn: () => void;
-  onZoomOut: () => void;
-  onDownload: () => void;
-}
-
-const ImageOperations: React.FC<ImageOperationsProps> = ({
-  // imageUrl,
-  onRotateLeft,
-  onRotateRight,
-  onFlipHorizontal,
-  onFlipVertical,
-  onZoomIn,
-  onZoomOut,
-  onDownload,
-}) => {
-  const { t } = useTranslation();
-
-  return (
-    <div className="flex w-full items-center justify-center gap-2 bg-background dark:bg-[#111113] sm:gap-1 md:gap-2">
-      <Tooltip>
-        <TooltipTrigger asChild>
-          <Button icon={<FlipVertical />} variant="outline" size="small" onClick={onFlipVertical} />
-        </TooltipTrigger>
-        <TooltipContent>{t('workspace.image-detail.flipY', '垂直翻转')}</TooltipContent>
-      </Tooltip>
-
-      <Tooltip>
-        <TooltipTrigger asChild>
-          <Button icon={<FlipHorizontal />} variant="outline" size="small" onClick={onFlipHorizontal} />
-        </TooltipTrigger>
-        <TooltipContent>{t('workspace.image-detail.flipX', '水平翻转')}</TooltipContent>
-      </Tooltip>
-
-      <Tooltip>
-        <TooltipTrigger asChild>
-          <Button icon={<RotateCcw />} variant="outline" size="small" onClick={onRotateLeft} />
-        </TooltipTrigger>
-        <TooltipContent>{t('workspace.image-detail.rotateLeft', '向左旋转')}</TooltipContent>
-      </Tooltip>
-
-      <Tooltip>
-        <TooltipTrigger asChild>
-          <Button icon={<RotateCw />} variant="outline" size="small" onClick={onRotateRight} />
-        </TooltipTrigger>
-        <TooltipContent>{t('workspace.image-detail.rotateRight', '向右旋转')}</TooltipContent>
-      </Tooltip>
-
-      <Tooltip>
-        <TooltipTrigger asChild>
-          <Button icon={<ZoomIn />} variant="outline" size="small" onClick={onZoomIn} />
-        </TooltipTrigger>
-        <TooltipContent>{t('workspace.image-detail.zoomIn', '放大')}</TooltipContent>
-      </Tooltip>
-
-      <Tooltip>
-        <TooltipTrigger asChild>
-          <Button icon={<ZoomOut />} variant="outline" size="small" onClick={onZoomOut} />
-        </TooltipTrigger>
-        <TooltipContent>{t('workspace.image-detail.zoomOut', '缩小')}</TooltipContent>
-      </Tooltip>
-
-      <Tooltip>
-        <TooltipTrigger asChild>
-          <Button icon={<Download />} variant="outline" size="small" onClick={onDownload} />
-        </TooltipTrigger>
-        <TooltipContent>{t('workspace.image-detail.download', '下载')}</TooltipContent>
-      </Tooltip>
-    </div>
-  );
-};
-
-// TabularRender包装组件，用于获取工作流输入参数
-const TabularRenderWrapper: React.FC<TabularRenderWrapperProps> = ({
-  height,
-  execution,
-  processedInputs,
-  showInputDiffBanner,
-  originalInputValues,
-  onProcessedInputsChange,
-  onShowInputDiffBannerChange,
-  onOriginalInputValuesChange,
-}) => {
-  const { vines } = useVinesFlow();
-  const tabular$ = useEventEmitter<TTabularEvent>();
-  const { t } = useTranslation();
-  const [windowHeight, setWindowHeight] = React.useState(window.innerHeight);
-
-  // 监听窗口大小变化
-  React.useEffect(() => {
-    const handleResize = () => {
-      setWindowHeight(window.innerHeight);
-    };
-
-    window.addEventListener('resize', handleResize);
-    return () => {
-      window.removeEventListener('resize', handleResize);
-    };
-  }, []);
-
-  // 从vines中获取工作流输入参数
-  const inputs = vines.workflowInput;
-  const workflowId = vines.workflowId;
-
-  // 计算动态高度，确保表单能够适应窗口高度
-  const dynamicHeight = height || Math.max(1000, windowHeight - 150);
-
-  // 处理输入字段和原始图片
-  React.useEffect(() => {
-    if (!inputs || inputs.length === 0) {
-      // console.log('TabularRenderWrapper: 没有输入字段可用');
-      onProcessedInputsChange([]);
-      return;
-    }
-
-    const newInputs = execution
-      ? inputs.map((input) => {
-          return {
-            ...input,
-            default: execution.input?.[input.name] ?? input.default,
-          };
-        })
-      : [];
-    // console.log('TabularRenderWrapper: 表单输入字段:', newInputs);
-    onProcessedInputsChange(newInputs);
-
-    // 保存原始输入值
-    if (execution?.input) {
-      onOriginalInputValuesChange(execution.input);
-    }
-  }, [inputs, execution, onProcessedInputsChange, onOriginalInputValuesChange]);
-
-  // 监听表单值变化
-  useEffect(() => {
-    if (!execution?.input || !processedInputs.length) return;
-
-    const currentValues = processedInputs.reduce(
-      (acc, input) => {
-        acc[input.name] = input.default;
-        return acc;
-      },
-      {} as Record<string, any>,
-    );
-
-    // 比较当前值与原始值
-    const hasChanged = Object.keys(originalInputValues).some((key) => originalInputValues[key] !== currentValues[key]);
-
-    onShowInputDiffBannerChange(hasChanged);
-  }, [processedInputs, originalInputValues, execution, onShowInputDiffBannerChange]);
-
-  if (!processedInputs.length) {
-    return (
-      <div className="vines-center size-full text-center text-xl text-muted-foreground">
-        {t('workspace.image-detail.no-inputs', '无输入参数')}
-      </div>
-    );
-  }
-
-  return (
-    <div className="relative size-full">
-      {false && (
-        <div className="left-0 right-0 top-0 z-10 mb-4 rounded bg-yellow-100 px-4 py-2 text-center text-sm text-yellow-800 dark:bg-yellow-900 dark:text-yellow-200">
-          {t('workspace.image-detail.input-diff-banner')}
-        </div>
-      )}
-      <TabularRender
-        inputs={processedInputs}
-        height={dynamicHeight}
-        event$={tabular$}
-        workflowId={workflowId}
-        scrollAreaClassName=""
-      ></TabularRender>
-    </div>
-  );
-};
-
-interface TabularFooterButtonsProps {
-  processedInputs: any[];
-}
-
-const TabularFooterButtons: React.FC<TabularFooterButtonsProps> = ({ processedInputs }) => {
-  const { t } = useTranslation();
-  const { copy } = useCopy();
-  const { vines } = useVinesFlow();
-  const { data: oem } = useSystemConfig();
-  const [loading, setLoading] = useState(false);
-  const form = useFormContext();
-
-  // 生成按钮通过事件触发提交
-  const handleGenerate = () => {
-    form.handleSubmit(async (values) => {
-      setLoading(true);
-      try {
-        await vines.start({ inputData: values, onlyStart: true });
-        if (
-          !isBoolean(oem?.theme?.views?.form?.toast?.afterCreate) ||
-          oem?.theme?.views?.form?.toast?.afterCreate != false
-        )
-          toast.success(t('workspace.pre-view.actuator.execution.workflow-execution-created'));
-      } catch (error) {
-        // console.error('生成失败:', error);
-        toast.error(t('workspace.pre-view.actuator.execution.error'));
-      } finally {
-        setLoading(false);
-      }
-    })();
-  };
-
-  // 复制当前表单参数
-  const handleCopy = () => {
-    const values = form.getValues();
-    const data = processedInputs.map((input) => ({
-      id: input.name,
-      displayName: input.displayName,
-      description: input.description,
-      data: values[input.name],
-      type: input.type,
-    }));
-    copy(JSON.stringify({ type: 'input-parameters', data }));
-    toast.success(t('workspace.pre-view.actuator.detail.form-render.actions.copy-input-success'));
-  };
-
-  return (
-    <div className="z-10 flex h-9 items-center justify-center gap-2">
-      <Button icon={<Copy />} variant="outline" size="small" onClick={handleCopy} className="h-full text-base">
-        {t('workspace.pre-view.actuator.detail.form-render.actions.copy-input')}
-      </Button>
-      <Button
-        icon={<Sparkles className="fill-white" />}
-        variant="solid"
-        size="small"
-        className="size-full text-base"
-        onClick={handleGenerate}
-        loading={loading}
-      >
-        {t('workspace.pre-view.actuator.execution.label')}
-      </Button>
-    </div>
-  );
-};
-
-interface RightSidebarProps {
-  onBack: () => void;
-  hasPrev: boolean;
-  hasNext: boolean;
-  onPrevImage: () => void;
-  onNextImage: () => void;
-  onDeleteImage: () => void;
-}
-
-const RightSidebar: React.FC<RightSidebarProps> = ({
-  onBack,
-  hasPrev,
-  hasNext,
-  onPrevImage,
-  onNextImage,
-  onDeleteImage,
-}) => {
-  const { t } = useTranslation();
-
-  return (
-    // <div className="ml-4 flex h-full w-14 flex-col items-center justify-between gap-4 rounded-bl-xl rounded-br-xl rounded-tl-xl rounded-tr-xl border border-input bg-background px-2 pb-6 pt-8 shadow-sm dark:bg-[#111113]">
-    <div className="h-full rounded-xl border border-input bg-slate-1">
-      <div className="flex h-full w-[4.8rem] flex-col items-center justify-between p-4">
-        <Tooltip>
-          <TooltipTrigger asChild>
-            <Button icon={<X />} variant="outline" onClick={onBack} />
-          </TooltipTrigger>
-          <TooltipContent>{t('common.utils.back')}</TooltipContent>
-        </Tooltip>
-
-        <div className="flex flex-col items-center gap-4">
-          <Tooltip>
-            <TooltipTrigger asChild>
-              <Button icon={<ChevronUp />} variant="outline" disabled={!hasPrev} onClick={onPrevImage} />
-            </TooltipTrigger>
-            <TooltipContent>{t('workspace.image-detail.prev-image')}</TooltipContent>
-          </Tooltip>
-
-          <Tooltip>
-            <TooltipTrigger asChild>
-              <Button icon={<ChevronDown />} variant="outline" disabled={!hasNext} onClick={onNextImage} />
-            </TooltipTrigger>
-            <TooltipContent>{t('workspace.image-detail.next-image')}</TooltipContent>
-          </Tooltip>
-        </div>
-
-        <Tooltip>
-          <TooltipTrigger asChild>
-            <Button icon={<Trash />} variant="outline" onClick={onDeleteImage} />
-          </TooltipTrigger>
-          <TooltipContent>{t('workspace.image-detail.delete')}</TooltipContent>
-        </Tooltip>
-      </div>
-    </div>
-  );
-};
->>>>>>> 30c966ba
 
 export const ImageDetail: React.FC<IImageDetailProps> = () => {
   const { t } = useTranslation();
@@ -540,6 +212,7 @@
                         transition: 'transform 0.3s ease',
                       }}
                       // preview={false}
+                      // preview={false}
                     />
                   </div>
                 </div>
