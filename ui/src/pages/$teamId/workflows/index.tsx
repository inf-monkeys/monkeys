import React, { useState } from 'react';

import { mutate } from 'swr';
import { createFileRoute, useNavigate } from '@tanstack/react-router';

import { MonkeyWorkflow } from '@inf-monkeys/monkeys';
import { useClipboard } from '@mantine/hooks';
import { Copy, FileUp, FolderUp, Import, Link, Pencil, Plus, Trash } from 'lucide-react';
import { useTranslation } from 'react-i18next';
import { toast } from 'sonner';

import { preloadUgcWorkflows, useUgcWorkflows } from '@/apis/ugc';
import { IAssetItem } from '@/apis/ugc/typings.ts';
import { cloneWorkflow, deleteWorkflow } from '@/apis/workflow';
import { UgcView } from '@/components/layout/ugc/view';
import { RenderIcon } from '@/components/layout/ugc/view/utils/renderer.tsx';
import { createWorkflowsColumns } from '@/components/layout/ugc-pages/workflows/consts.tsx';
import { ExportWorkflowDialog } from '@/components/layout/ugc-pages/workflows/export-workflow';
import { IExportWorkflowWithAssetsContext } from '@/components/layout/ugc-pages/workflows/export-workflow/typings.ts';
import { WorkflowInfoEditor } from '@/components/layout/workspace/workflow/info-editor';
import { useVinesTeam } from '@/components/router/guard/team.tsx';
import { teamIdGuard } from '@/components/router/guard/team-id.ts';
import {
  AlertDialog,
  AlertDialogAction,
  AlertDialogCancel,
  AlertDialogContent,
  AlertDialogDescription,
  AlertDialogFooter,
  AlertDialogHeader,
  AlertDialogTitle,
} from '@/components/ui/alert-dialog.tsx';
import { Button } from '@/components/ui/button';
import {
  DropdownMenu,
  DropdownMenuContent,
  DropdownMenuGroup,
  DropdownMenuItem,
  DropdownMenuLabel,
  DropdownMenuSeparator,
  DropdownMenuShortcut,
  DropdownMenuTrigger,
} from '@/components/ui/dropdown-menu.tsx';
import { Tooltip, TooltipTrigger } from '@/components/ui/tooltip';
import { useWorkflow } from '@/package/vines-flow';
<<<<<<< HEAD
import { getI18nContent } from '@/utils';
=======
import { execCopy } from '@/utils';
>>>>>>> 1f31116a
import { formatTimeDiffPrevious } from '@/utils/time.ts';

export const Workflows: React.FC = () => {
  const { t } = useTranslation();

  const navigate = useNavigate();
  const clipboard = useClipboard({ timeout: 500 });
  const { teamId } = useVinesTeam();
  const { createWorkflow } = useWorkflow();
  const mutateWorkflows = () => mutate((key) => typeof key === 'string' && key.startsWith('/api/workflow/list'));

  const [isCreating, setIsCreating] = useState(false);

  const [currentWorkflow, setCurrentWorkflow] = useState<IAssetItem<MonkeyWorkflow>>();
  const [workflowEditorVisible, setWorkflowEditorVisible] = useState(false);
  const [deleteAlertDialogVisible, setDeleteAlertDialogVisible] = useState(false);
  const [exportDialogVisible, setExportDialogVisible] = useState(false);
  const [exportAssetContext, setExportAssetContext] = useState<IExportWorkflowWithAssetsContext | undefined>();

  const handleCreateWorkflow = async () => {
    if (!teamId) {
      toast.warning(t('common.toast.loading'));
      return;
    }
    setIsCreating(true);
    const workflowId = await createWorkflow(t('common.utils.untitled'));
    setIsCreating(false);
    if (!workflowId) {
      toast.error(t('common.create.error'));
      return;
    }
    void mutateWorkflows();
    open(`/${teamId}/workspace/${workflowId}`, '_blank');
  };

  const handleAfterUpdateWorkflow = () => {
    void mutateWorkflows();
  };

  const handleCloneWorkflow = async (workflowId: string) => {
    if (!teamId) {
      toast.warning(t('common.toast.loading'));
      return;
    }
    const newWorkflowInfo = await cloneWorkflow(workflowId);
    if (!newWorkflowInfo) {
      toast.error(t('common.create.error'));
      return;
    }
    void mutateWorkflows();
    open(`/${teamId}/workspace/${newWorkflowInfo.workflowId}`, '_blank');
  };

  const handleDeleteWorkflow = (workflowId?: string) => {
    if (!workflowId) {
      toast.warning(t('common.toast.loading'));
      return;
    }

    toast.promise(deleteWorkflow(workflowId), {
      loading: t('common.delete.loading'),
      success: () => {
        void mutateWorkflows();
        return t('common.delete.success');
      },
      error: t('common.delete.error'),
    });
  };

  return (
    <main className="size-full">
      <UgcView
        assetKey="workflow"
        assetType="workflow"
        assetIdKey="workflowId"
        assetName={t('components.layout.main.sidebar.list.app.workflows.label')}
        useUgcFetcher={useUgcWorkflows}
        preloadUgcFetcher={preloadUgcWorkflows}
        createColumns={() => createWorkflowsColumns()}
        renderOptions={{
          subtitle: (item) => (
            <span className="line-clamp-1">
              {`${item.user?.name ?? t('common.utils.unknown-user') + ' ' + t('common.utils.created-at', { time: formatTimeDiffPrevious(item.createdTimestamp) })}`}
            </span>
          ),
          cover: (item) => RenderIcon({ iconUrl: item.iconUrl, size: 'gallery' }),
        }}
        operateArea={(item, trigger, tooltipTriggerContent) => (
          <DropdownMenu>
            {tooltipTriggerContent ? (
              <Tooltip content={tooltipTriggerContent}>
                <TooltipTrigger asChild>
                  <DropdownMenuTrigger asChild>{trigger}</DropdownMenuTrigger>
                </TooltipTrigger>
              </Tooltip>
            ) : (
              <DropdownMenuTrigger asChild>{trigger}</DropdownMenuTrigger>
            )}

            <DropdownMenuContent
              onClick={(e) => {
                e.stopPropagation();
                e.preventDefault();
              }}
            >
              <DropdownMenuLabel>{t('ugc-page.workflow.ugc-view.operate-area.dropdown-label')}</DropdownMenuLabel>
              <DropdownMenuSeparator />
              <DropdownMenuGroup>
                <DropdownMenuItem
                  onSelect={() => {
                    const url = location.origin.concat(`/${item.teamId}/workspace/${item.workflowId}`);
                    clipboard.copy(url);
                    if (!clipboard.copied && !execCopy(url)) toast.error(t('common.toast.copy-failed'));
                    else toast.success(t('common.toast.copy-success'));
                    toast.success(t('common.toast.copy-success'));
                  }}
                >
                  <DropdownMenuShortcut className="ml-0 mr-2 mt-0.5">
                    <Link size={15} />
                  </DropdownMenuShortcut>
                  {t('ugc-page.workflow.ugc-view.operate-area.options.copy-link')}
                </DropdownMenuItem>
                <DropdownMenuSeparator />
                <DropdownMenuItem
                  onSelect={() => {
                    void handleCloneWorkflow(item.workflowId);
                  }}
                >
                  <DropdownMenuShortcut className="ml-0 mr-2 mt-0.5">
                    <Copy size={15} />
                  </DropdownMenuShortcut>
                  {t('ugc-page.workflow.ugc-view.operate-area.options.create-a-copy')}
                </DropdownMenuItem>
                <DropdownMenuItem
                  onSelect={() => {
                    setCurrentWorkflow(item);
                    setWorkflowEditorVisible(true);
                  }}
                >
                  <DropdownMenuShortcut className="ml-0 mr-2 mt-0.5">
                    <Pencil size={15} />
                  </DropdownMenuShortcut>
                  {t('ugc-page.workflow.ugc-view.operate-area.options.edit-info')}
                </DropdownMenuItem>
                <DropdownMenuItem
                  onSelect={() => {
                    setExportAssetContext({
                      workflowId: item.workflowId,
                      displayName: getI18nContent(item.displayName) ?? t('common.utils.untitled'),
                      version: item.version,
                    });
                    setExportDialogVisible(true);
                  }}
                >
                  <DropdownMenuShortcut className="ml-0 mr-2 mt-0.5">
                    <FileUp size={15} />
                  </DropdownMenuShortcut>
                  {t('ugc-page.workflow.ugc-view.operate-area.options.export-current-version')}
                </DropdownMenuItem>
                <DropdownMenuItem
                  onSelect={() => {
                    setExportAssetContext({
                      workflowId: item.workflowId,
                      displayName: getI18nContent(item.displayName) ?? t('common.utils.untitled'),
                    });
                    setExportDialogVisible(true);
                  }}
                >
                  <DropdownMenuShortcut className="ml-0 mr-2 mt-0.5">
                    <FolderUp size={15} />
                  </DropdownMenuShortcut>
                  {t('ugc-page.workflow.ugc-view.operate-area.options.export-all-versions')}
                </DropdownMenuItem>
                <DropdownMenuSeparator />
                <DropdownMenuItem
                  className="text-red-10"
                  onSelect={() => {
                    setCurrentWorkflow(item);
                    setDeleteAlertDialogVisible(true);
                  }}
                >
                  <DropdownMenuShortcut className="ml-0 mr-2 mt-0.5">
                    <Trash size={15} />
                  </DropdownMenuShortcut>
                  {t('common.utils.delete')}
                </DropdownMenuItem>
              </DropdownMenuGroup>
            </DropdownMenuContent>
          </DropdownMenu>
        )}
        onItemClick={(item) => open(`/${item.teamId}/workspace/${item.workflowId}`, '_blank')}
        subtitle={
          <>
            <DropdownMenu>
              <DropdownMenuTrigger asChild>
                <Button variant="outline" size="small" icon={<Import />}>
                  {t('common.utils.import')}
                </Button>
              </DropdownMenuTrigger>
              <DropdownMenuContent
                onClick={(e) => {
                  e.stopPropagation();
                  e.preventDefault();
                }}
              >
                <DropdownMenuGroup>
                  <DropdownMenuItem disabled onSelect={() => {}}>
                    {t('ugc-page.workflow.ugc-view.subtitle.import.options.local-import')}
                  </DropdownMenuItem>
                  <DropdownMenuItem
                    onSelect={() => {
                      void navigate({
                        to: '/$teamId/application-store',
                      });
                    }}
                  >
                    {t('ugc-page.workflow.ugc-view.subtitle.import.options.market-import')}
                  </DropdownMenuItem>
                </DropdownMenuGroup>
              </DropdownMenuContent>
            </DropdownMenu>
            <Button variant="outline" size="small" icon={<Plus />} onClick={handleCreateWorkflow} loading={isCreating}>
              {t('common.utils.create')}
            </Button>
          </>
        }
      />
      <WorkflowInfoEditor
        visible={workflowEditorVisible}
        setVisible={setWorkflowEditorVisible}
        workflow={currentWorkflow}
        afterUpdate={handleAfterUpdateWorkflow}
      />
      <AlertDialog open={deleteAlertDialogVisible} onOpenChange={setDeleteAlertDialogVisible}>
        <AlertDialogContent
          onClick={(e) => {
            e.stopPropagation();
            e.preventDefault();
          }}
        >
          <AlertDialogHeader>
            <AlertDialogTitle>
              {t('common.dialog.delete-confirm.title', {
                type: t('common.type.workflow'),
              })}
            </AlertDialogTitle>
            <AlertDialogDescription>
              {t('common.dialog.delete-confirm.content', {
                type: t('common.type.workflow'),
                name: currentWorkflow?.name ?? t('common.utils.unknown'),
              })}
            </AlertDialogDescription>
          </AlertDialogHeader>
          <AlertDialogFooter>
            <AlertDialogCancel>{t('common.utils.cancel')}</AlertDialogCancel>
            <AlertDialogAction onClick={() => handleDeleteWorkflow(currentWorkflow?.workflowId)}>
              {t('common.utils.confirm')}
            </AlertDialogAction>
          </AlertDialogFooter>
        </AlertDialogContent>
      </AlertDialog>
      <ExportWorkflowDialog
        visible={exportDialogVisible}
        setVisible={(v) => {
          setExportAssetContext(undefined);
          setExportDialogVisible(v);
        }}
        context={exportAssetContext}
      />
    </main>
  );
};

export const Route = createFileRoute('/$teamId/workflows/')({
  component: Workflows,
  beforeLoad: teamIdGuard,
});<|MERGE_RESOLUTION|>--- conflicted
+++ resolved
@@ -1,7 +1,7 @@
 import React, { useState } from 'react';
 
+import { createFileRoute, useNavigate } from '@tanstack/react-router';
 import { mutate } from 'swr';
-import { createFileRoute, useNavigate } from '@tanstack/react-router';
 
 import { MonkeyWorkflow } from '@inf-monkeys/monkeys';
 import { useClipboard } from '@mantine/hooks';
@@ -12,14 +12,14 @@
 import { preloadUgcWorkflows, useUgcWorkflows } from '@/apis/ugc';
 import { IAssetItem } from '@/apis/ugc/typings.ts';
 import { cloneWorkflow, deleteWorkflow } from '@/apis/workflow';
-import { UgcView } from '@/components/layout/ugc/view';
-import { RenderIcon } from '@/components/layout/ugc/view/utils/renderer.tsx';
 import { createWorkflowsColumns } from '@/components/layout/ugc-pages/workflows/consts.tsx';
 import { ExportWorkflowDialog } from '@/components/layout/ugc-pages/workflows/export-workflow';
 import { IExportWorkflowWithAssetsContext } from '@/components/layout/ugc-pages/workflows/export-workflow/typings.ts';
+import { UgcView } from '@/components/layout/ugc/view';
+import { RenderIcon } from '@/components/layout/ugc/view/utils/renderer.tsx';
 import { WorkflowInfoEditor } from '@/components/layout/workspace/workflow/info-editor';
+import { teamIdGuard } from '@/components/router/guard/team-id.ts';
 import { useVinesTeam } from '@/components/router/guard/team.tsx';
-import { teamIdGuard } from '@/components/router/guard/team-id.ts';
 import {
   AlertDialog,
   AlertDialogAction,
@@ -43,11 +43,7 @@
 } from '@/components/ui/dropdown-menu.tsx';
 import { Tooltip, TooltipTrigger } from '@/components/ui/tooltip';
 import { useWorkflow } from '@/package/vines-flow';
-<<<<<<< HEAD
-import { getI18nContent } from '@/utils';
-=======
-import { execCopy } from '@/utils';
->>>>>>> 1f31116a
+import { execCopy, getI18nContent } from '@/utils';
 import { formatTimeDiffPrevious } from '@/utils/time.ts';
 
 export const Workflows: React.FC = () => {
