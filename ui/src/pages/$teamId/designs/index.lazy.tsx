--- conflicted
+++ resolved
@@ -27,42 +27,6 @@
   AlertDialogHeader,
   AlertDialogTitle,
 } from '@/components/ui/alert-dialog.tsx';
-import { Button } from '@/components/ui/button';
-<<<<<<< HEAD
-import { FrameSizeInput } from '@/components/ui/vines-design/frame-size-input';
-import { EditorContext } from '@/store/useBoardStore';
-import { useBoardCanvasSizeStore } from '@/store/useCanvasSizeStore';
-import { cn } from '@/utils';
-
-const Card: React.FC<{
-  className?: string;
-  children: React.ReactNode;
-  onClick?: () => void;
-}> = ({ children, onClick, className }) => {
-  return (
-    <div
-      className={cn(
-        'flex cursor-pointer items-center justify-center rounded-md bg-gray-100 p-4 hover:bg-gray-200',
-        className,
-      )}
-      onClick={onClick}
-    >
-      {children}
-    </div>
-  );
-};
-const FontCard: React.FC<{
-  label: string;
-  family: string;
-  onClick: () => void;
-}> = ({ label, family, onClick }) => {
-  return (
-    <Card onClick={onClick}>
-      <span style={{ fontFamily: `tldraw_${family}` }}>{label}</span>
-    </Card>
-  );
-};
-=======
 import {
   DropdownMenu,
   DropdownMenuContent,
@@ -77,44 +41,6 @@
 import { useCopy } from '@/hooks/use-copy.ts';
 import { getI18nContent } from '@/utils';
 import { formatTimeDiffPrevious } from '@/utils/time.ts';
->>>>>>> f2ab8ab8
-
-const CanvasSizeControl: React.FC = () => {
-  const { width, height, setBoardCanvasSize } = useBoardCanvasSizeStore();
-
-  return (
-    <Card className="col-span-2 flex flex-col gap-2">
-      <FrameSizeInput />
-      <Button
-        variant="outline"
-        className="w-full"
-        onClick={() => {
-          setBoardCanvasSize(width, height);
-        }}
-      >
-        Set & Zoom Fit
-      </Button>
-    </Card>
-  );
-};
-
-const BoardContainer: React.FC<{
-  editor: Editor | null;
-  setEditor: React.Dispatch<React.SetStateAction<Editor | null>>;
-  frameShapeId: TLShapeId;
-}> = ({ editor, setEditor, frameShapeId }) => {
-  const { width, height } = useBoardCanvasSizeStore();
-
-  return (
-    <Board
-      editor={editor}
-      setEditor={setEditor}
-      canvasWidth={width}
-      canvasHeight={height}
-      instance={{ frameShapeId }}
-    />
-  );
-};
 
 export const Designs: React.FC = () => {
   const { t } = useTranslation();
@@ -128,23 +54,8 @@
   const [designProjectEditorVisible, setDesignProjectEditorVisible] = useState(false);
   const [deleteAlertDialogVisible, setDeleteAlertDialogVisible] = useState(false);
 
-<<<<<<< HEAD
-  // const { width, height, setBoardCanvasSize } = useBoardCanvasSizeStore();
-
-  let y = 0;
-
-  const handleInsertShape = () => {
-    editor?.createShape({
-      type: 'text',
-      props: {
-        richText: toRichText('ok'),
-        font: 'draw',
-      },
-    });
-=======
   const handleAfterUpdateDesignProject = () => {
     void mutateDesignProjects();
->>>>>>> f2ab8ab8
   };
 
   const handleDeleteDesignProject = (id?: string) => {
@@ -165,36 +76,6 @@
 
   return (
     <main className="size-full">
-<<<<<<< HEAD
-      <EditorContext.Provider value={{ editor }}>
-        <div className="flex h-full w-full gap-2">
-          <div className="flex w-64 flex-col gap-2">
-            <div className="grid grid-cols-2 gap-2">
-              <FontCard label="Draw" family="draw" onClick={() => handleInsertFont('draw')} />
-              <FontCard label="Mono" family="mono" onClick={() => handleInsertFont('mono')} />
-              <FontCard label="Sans" family="sans" onClick={() => handleInsertFont('sans')} />
-              <FontCard label="Serif" family="serif" onClick={() => handleInsertFont('serif')} />
-              <Card onClick={handleInsertShape}>
-                <span>Insert</span>
-              </Card>
-              <Card onClick={handleExport}>
-                <span>Export</span>
-              </Card>
-              <CanvasSizeControl />
-              <Card onClick={handleSave}>
-                <span>Save</span>
-              </Card>
-              <Card onClick={handleLoad}>
-                <span>Load</span>
-              </Card>
-            </div>
-          </div>
-          <div className="h-full w-full flex-1">
-            <BoardContainer editor={editor} setEditor={setEditor} frameShapeId={frameShapeId} />
-          </div>
-        </div>
-      </EditorContext.Provider>
-=======
       <UgcView
         assetKey="design-project"
         assetType="design-project"
@@ -401,7 +282,6 @@
           </AlertDialogFooter>
         </AlertDialogContent>
       </AlertDialog>
->>>>>>> f2ab8ab8
     </main>
   );
 };
