--- conflicted
+++ resolved
@@ -27,17 +27,12 @@
 const RootComponent: React.FC = () => {
   const { t } = useTranslation();
 
-<<<<<<< HEAD
-  const { routeIds, routeAppId, isUseOutside, isUseWorkSpace, isUseVinesCore, isUseAgent, isUseWorkbench } =
+  const { routeIds, routeAppId, isUseOutside, isUseWorkSpace, isUseShareView, isUseIFrame, isUseAgent, isUseWorkbench } =
     useVinesRoute();
 
   const [{ mode }] = useUrlState<{
     mode: 'normal' | 'fast' | 'mini';
   }>({ mode: 'normal' });
-=======
-  const { routeIds, routeAppId, isUseOutside, isUseWorkSpace, isUseShareView, isUseIFrame, isUseAgent } =
-    useVinesRoute();
->>>>>>> 72c8db40
 
   const namePath = SIDEBAR_MAP.flatMap((it) =>
     it.items
@@ -79,28 +74,13 @@
               exit={{ opacity: 0 }}
               transition={{ duration: 0.2 }}
             >
-<<<<<<< HEAD
-              {isUseVinesCore || (isUseWorkbench && mode === 'mini') ? (
-                <WorkspaceIframe />
-              ) : isUseOutside ? (
-                <Outlet />
-              ) : isUseWorkSpace ? (
-                <WorkspaceWrapper />
-              ) : isUseAgent ? (
-                <AgentWrapper />
-              ) : isUseWorkbench && mode === 'fast' ? (
-                <WorkbenchFastModeWrapper />
-              ) : (
-                <MainWrapper layoutId={'vines-outlet-main-' + routeIds?.join('-')} />
-              )}
-=======
               {isUseShareView && <WorkspaceShareView />}
               {isUseIFrame && <WorkspaceIframe />}
               {isUseOutside && <Outlet />}
               {isUseWorkSpace && <WorkspaceWrapper />}
               {isUseAgent && <AgentWrapper />}
+              {isUseWorkbench && mode === 'fast' && <WorkbenchFastModeWrapper />}
               {isUseDefault && <MainWrapper layoutId={'vines-outlet-main-' + routeIds?.join('-')} />}
->>>>>>> 72c8db40
             </motion.div>
           </AnimatePresence>
         </main>
