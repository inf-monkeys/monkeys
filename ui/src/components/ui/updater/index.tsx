import React, { useEffect, useState } from 'react';

import { FileUp } from 'lucide-react';
<<<<<<< HEAD
import Dropzone, { FileWithPath } from 'react-dropzone';
=======
import { ErrorCode } from 'react-dropzone-esm';
>>>>>>> bd3764f1
import { useTranslation } from 'react-i18next';
import { toast } from 'sonner';

import { Dialog, DialogContent, DialogHeader, DialogTitle, DialogTrigger } from '@/components/ui/dialog';
import { SmoothTransition } from '@/components/ui/smooth-transition-size/SmoothTransition.tsx';
import { FileList } from '@/components/ui/updater/file-list.tsx';
import { cn } from '@/utils';

interface IUpdaterProps {
  files?: FileWithPath[]; // 文件列表
  limit?: number; // 文件数量限制
  maxSize?: number; // 文件大小限制 (MB)
  accept?: string[]; // 文件类型限制
  onBeforeUpload?: () => void; // 上传前回调
  onFinished?: (urls: string[]) => void; // 上传完成回调
  onFilesUpdate?: (files: FileWithPath[]) => void; // 文件列表更新回调
  saveToResource?: boolean; // 是否保存到富媒体桶
  basePath?: string;
}

export const Updater: React.FC<IUpdaterProps> = ({
  files: initialFiles = [],
  accept,
  maxSize = 30,
  limit,
  onFinished,
  onBeforeUpload,
  onFilesUpdate,
  saveToResource,
  basePath,
}) => {
  const { t } = useTranslation();

  const [files, setFiles] = useState<FileWithPath[]>(initialFiles);

  const [isInteracted, setIsInteracted] = useState(false);
  const [isUploading, setIsUploading] = useState(false);

  useEffect(() => {
    if (isInteracted && isUploading) {
      onBeforeUpload?.();
    }
  }, [isUploading]);

  useEffect(() => {
    if (initialFiles?.length) {
      setIsInteracted(true);
      setFiles(initialFiles);
    }
  }, [initialFiles]);

  useEffect(() => {
    onFilesUpdate?.(files);
  }, [files]);

  const disabled = isUploading || files.length >= (limit ?? 999);

  return (
    <div className="flex w-full flex-col gap-4">
      <Dropzone
        onDrop={(_files) => {
          setFiles((prev) => [...prev, ..._files]);
          !isInteracted && setIsInteracted(true);
        }}
        accept={
          accept
            ? accept.reduce((acc, mimeType) => {
                acc[mimeType] = [];
                return acc;
              }, {})
            : undefined
        }
        maxSize={maxSize * 1024 ** 2}
        maxFiles={limit}
        disabled={disabled}
<<<<<<< HEAD
        onDropRejected={(fileRejections) => {
          fileRejections.forEach((it) =>
            toast.error(
              t('components.ui.updater.toast.on-drop-rejected', {
                fileName: it.file.name,
              }),
            ),
          );
        }}
=======
        validator={(file) => {
          if (/[!@#$%^&*.]{2,}/.test(file.name)) {
            return {
              code: 'filename-invalid',
              message: '',
            };
          }
          return null;
        }}
        onReject={(file) =>
          file.forEach((it) => {
            it.errors.forEach((err) => {
              if (
                [
                  ErrorCode.FileTooLarge,
                  ErrorCode.FileTooSmall,
                  ErrorCode.TooManyFiles,
                  ErrorCode.FileInvalidType,
                  'filename-invalid',
                ].includes(err.code)
              ) {
                toast.error(
                  t(`components.ui.updater.toast.${err.code}`, {
                    filename: it.file.name,
                  }),
                );
              } else {
                toast.error(
                  t(`components.ui.updater.toast.file-invalid-type`, {
                    filename: it.file.name,
                  }),
                );
              }
            });
          })
        }
>>>>>>> bd3764f1
      >
        {({ getRootProps, getInputProps }) => {
          return (
            <div
              {...getRootProps()}
              className={cn([
                'cursor-pointer',
                (isUploading || disabled) && 'pointer-events-none cursor-not-allowed opacity-60',
              ])}
            >
              <div className="vines-center h-40 gap-4">
                <input {...getInputProps()} />
                <FileUp size={50} className="stroke-gold-12" />
                <div className="flex max-w-[70%] flex-col">
                  <h1 className="text-lg font-bold leading-tight">
                    {t('components.ui.updater.click-or-drag-area', {
                      count: limit ?? 2,
                    })}
                  </h1>
                  <p className="text-xs text-opacity-85">
                    {accept
                      ? t('components.ui.updater.hint.accept.custom', {
                          acceptString: accept.map((it) => `.${it?.split('/')?.[1] ?? it}`).join('、'),
                          count: limit ?? 2,
                        })
                      : t('components.ui.updater.hint.accept.any')}
                    {t('components.ui.updater.hint.max-size', { maxSize })}
                    {limit ? t('components.ui.updater.hint.limit', { limit, count: limit }) : ''}
                  </p>
                </div>
              </div>
            </div>
          );
        }}
      </Dropzone>

      {isInteracted && (
        <SmoothTransition className="overflow-hidden">
          <FileList
            files={files}
            setFiles={setFiles}
            limit={limit}
            isUploading={isUploading}
            setIsUploading={setIsUploading}
            onFinished={onFinished}
            saveToResource={saveToResource}
            basePath={basePath}
          />
        </SmoothTransition>
      )}
    </div>
  );
};

export const VinesUpdater: React.FC<
  IUpdaterProps & {
    children: React.ReactNode;
  }
> = ({ children, onBeforeUpload, onFinished, limit, ...props }) => {
  const { t } = useTranslation();

  const [isUploading, setIsUploading] = useState(false);
  const [open, setOpen] = useState(false);

  return (
    <Dialog open={open} onOpenChange={(val) => !isUploading && setOpen(val)}>
      <DialogTrigger asChild>{children}</DialogTrigger>
      <DialogContent className="sm:max-w-[625px]">
        <DialogHeader>
          <DialogTitle>{t('components.ui.updater.title', { count: limit ?? 2 })}</DialogTitle>
        </DialogHeader>
        <Updater
          onBeforeUpload={() => {
            setIsUploading(true);
            onBeforeUpload?.();
          }}
          onFinished={(urls) => {
            setOpen(false);
            onFinished?.(urls);
            setIsUploading(false);
          }}
          limit={limit}
          {...props}
        />
      </DialogContent>
    </Dialog>
  );
};<|MERGE_RESOLUTION|>--- conflicted
+++ resolved
@@ -1,11 +1,8 @@
 import React, { useEffect, useState } from 'react';
 
 import { FileUp } from 'lucide-react';
-<<<<<<< HEAD
+import { ErrorCode } from 'react-dropzone-esm';
 import Dropzone, { FileWithPath } from 'react-dropzone';
-=======
-import { ErrorCode } from 'react-dropzone-esm';
->>>>>>> bd3764f1
 import { useTranslation } from 'react-i18next';
 import { toast } from 'sonner';
 
@@ -81,17 +78,6 @@
         maxSize={maxSize * 1024 ** 2}
         maxFiles={limit}
         disabled={disabled}
-<<<<<<< HEAD
-        onDropRejected={(fileRejections) => {
-          fileRejections.forEach((it) =>
-            toast.error(
-              t('components.ui.updater.toast.on-drop-rejected', {
-                fileName: it.file.name,
-              }),
-            ),
-          );
-        }}
-=======
         validator={(file) => {
           if (/[!@#$%^&*.]{2,}/.test(file.name)) {
             return {
@@ -128,7 +114,6 @@
             });
           })
         }
->>>>>>> bd3764f1
       >
         {({ getRootProps, getInputProps }) => {
           return (
