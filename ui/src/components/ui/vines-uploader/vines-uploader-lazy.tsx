import React, { useEffect, useRef, useState } from 'react';

import Uppy, { Meta, UppyFile } from '@uppy/core';
import ThumbnailGenerator from '@uppy/thumbnail-generator';
import { useClickAway, useCreation, useDrop, useLatest, useMemoizedFn } from 'ahooks';
import { AnimatePresence, motion } from 'framer-motion';
import { isEmpty } from 'lodash';
import { ClipboardPaste, FileUp, Plus } from 'lucide-react';
import Dropzone from 'react-dropzone';
import { useTranslation } from 'react-i18next';

import { Button } from '@/components/ui/button';
import { VinesFiles } from '@/components/ui/vines-uploader/files.tsx';
import { useUppyEvent, useUppyState, useVinesDropzone } from '@/components/ui/vines-uploader/hooks.ts';
import { IVinesUploaderProps } from '@/components/ui/vines-uploader/index.tsx';
import FileMd5 from '@/components/ui/vines-uploader/plugin/file-md5.ts';
import RapidUpload from '@/components/ui/vines-uploader/plugin/rapid-upload-with-md5.ts';
import RemoteUrlToFile from '@/components/ui/vines-uploader/plugin/remote-url-to-file.ts';
import VinesUpload from '@/components/ui/vines-uploader/plugin/vines-upload.ts';
import { checkIfCorrectURL, getFileNameByOssUrl } from '@/components/ui/vines-uploader/utils.ts';
import { cn } from '@/utils';

const VinesUploader: React.FC<IVinesUploaderProps> = (props) => {
  const { t } = useTranslation();

  const {
    className,
    children,
    uppy$,

    maxSize = 30,
    autoUpload = true,
    min = 1,
    max,
    accept = null,
    onChange,
    basePath,
  } = props;

  const maxFileSize = maxSize * 1024 ** 2;

  const uppy = useCreation(
    () =>
      new Uppy({
        id: 'vines-uppy',
        autoProceed: autoUpload,
        restrictions: { maxFileSize, maxNumberOfFiles: max, minNumberOfFiles: min },
      })
        .use(RemoteUrlToFile)
        .use(ThumbnailGenerator, {
          waitForThumbnailsBeforeUpload: true,
          thumbnailType: 'image/png',
          thumbnailHeight: 192,
        })
        .use(FileMd5)
        .use(RapidUpload)
        .use(VinesUpload, { ...(basePath && { basePath }) }),
    [],
  );

  const filesMapper = useUppyState(uppy, (state) => state.files);

  const handleConvertFile = useMemoizedFn((file: File) => ({
    source: 'VinesUploader',
    name: file.name,
    type: file.type,
    data: file,
    meta: {
      ...((file as any).meta || {}),
      relativePath: (file as any).relativePath || null,
    } as any,
  }));

  const { onDropRejected, validator, onDrag, onPaste } = useVinesDropzone({
    ...props,
    onPasteOrDropCallback: (file) => {
      if (max === 1 && !isEmpty(filesMapper)) {
        const existingFiles = uppy.getFiles();
        existingFiles.forEach(file => uppy.removeFile(file.id));
      }
      uppy.addFile(handleConvertFile(file));
    },
  });

  const ref = useRef<HTMLDivElement>(null);
  const [isClickOutside, setIsClickOutside] = useState(false);

  useClickAway(() => {
    setIsClickOutside(true);
  }, ref);

  const isFilesEmpty = isEmpty(filesMapper);
  const files = Object.values(filesMapper);

  const latestFiles = useLatest(files);
  useUppyEvent(uppy, 'complete', () => {
    onChange?.(latestFiles.current.map((it) => it.uploadURL || it.meta.remoteUrl) as string[], latestFiles.current);
  });
  useUppyEvent(uppy, 'file-removed', (file) => {
    const finalFiles = latestFiles.current.filter((it) => it.id !== file.id);
    onChange?.(finalFiles.map((it) => it.uploadURL || it.meta.remoteUrl) as string[], finalFiles);
  });

  const lastPropFiles = useRef<UppyFile<Meta, Record<string, never>>[]>([]);
  useEffect(() => {
<<<<<<< HEAD
    // 如果有原始输入图片，优先使用它们
    const originalFiles = props.originalFiles || [];
    // console.log('VinesUploader-useEffect: props.originalFiles =', originalFiles);
    // console.log('VinesUploader-useEffect: props =', props);

    // 如果没有原始输入图片，但有常规文件，也尝试使用它们
    const filesToUse = originalFiles.length > 0 ? originalFiles : props.files || [];

    if (filesToUse.length > 0) {
      // console.log('VinesUploader: 使用图片:', filesToUse, '是原始输入图片:', originalFiles.length > 0);

      try {
        // 清除现有文件
        // console.log('VinesUploader: 清除现有文件, 当前文件数:', uppy.getFiles().length);
        uppy.getFiles().forEach((file) => {
          // console.log('VinesUploader: 移除文件:', file.id);
          uppy.removeFile(file.id);
        });

        // 预处理URL，确保它们是有效的
        const validUrls = filesToUse.filter((url) => {
          // 简化URL验证，只要是字符串就接受
          if (typeof url !== 'string') {
            // console.warn('VinesUploader: 跳过非字符串URL:', url);
            return false;
          }

          // 尝试使用更宽松的验证
          const isValid =
            url.startsWith('http') ||
            url.startsWith('/') ||
            url.includes('.jpg') ||
            url.includes('.png') ||
            url.includes('/monkeys/');

          if (!isValid) {
            // console.warn('VinesUploader: URL格式可能不正确:', url);
          }

          return true; // 即使格式可能不正确，也尝试使用
        });

        if (validUrls.length === 0) {
          // console.warn('VinesUploader: 没有有效的图片URL');
          // 如果没有有效URL，尝试使用第一个URL，即使它不符合我们的检查标准
          if (filesToUse.length > 0 && typeof filesToUse[0] === 'string') {
            validUrls.push(filesToUse[0]);
            // console.log('VinesUploader: 强制使用第一个URL:', filesToUse[0]);
          }
        }

        const convertFiles = validUrls
          .map((url, index) => {
            // console.log(`VinesUploader: 处理URL[${index}]:`, url);
            try {
              // 确保URL格式正确
              let processedUrl = url;
              if (!url.startsWith('http') && !url.startsWith('/')) {
                processedUrl = 'https://' + url;
                // console.log('VinesUploader: 修正URL格式:', processedUrl);
              }

              const fileName = getFileNameByOssUrl(processedUrl) || `image_${index}.jpg`;
              // console.log('VinesUploader: 文件名:', fileName);

              // 创建一个空文件，但带有元数据
              const file = new File([], fileName, { type: 'text/plain' }) as File & {
                meta?: { remoteUrl: string; isOriginal?: boolean };
              };
              file.meta = {
                remoteUrl: processedUrl,
                isOriginal: true, // 始终标记为原始输入图片，确保优先使用remoteUrl
              };

              const convertedFile = handleConvertFile(file);
              // console.log('VinesUploader: 转换后的文件:', convertedFile);
              return convertedFile;
            } catch (error) {
              // console.error('VinesUploader: 处理URL时出错:', url, error);
              return null;
            }
          })
          .filter(Boolean) as any[];

        // console.log('VinesUploader: 转换后的文件数组:', convertFiles);

        // 添加图片
        if (convertFiles.length > 0) {
          // console.log('VinesUploader: 添加文件到uppy');
          uppy.addFiles(convertFiles);
          lastPropFiles.current = uppy.getFiles();
          // console.log('VinesUploader: 添加后的文件数:', uppy.getFiles().length);

          // 触发onChange回调，确保表单值更新
          if (onChange) {
            // console.log('VinesUploader: 触发onChange回调');
            // 使用原始URL而不是可能被修改的URL
            onChange(validUrls, uppy.getFiles());
          }
        } else {
          // console.log('VinesUploader: 没有有效的文件可添加');
        }

        uppy$?.emit(uppy);
      } catch (error) {
        // console.error('VinesUploader: 处理图片时出错:', error);
      }
      return;
    }

    // 原有的文件处理逻辑
=======
>>>>>>> 181fdab3
    const currentFileUrls = latestFiles.current.map((it) => it.uploadURL || it.meta.remoteUrl);
    const propsFiles = (props.files || []).filter((it) => !currentFileUrls.includes(it));
    if (propsFiles.length > 0) {
      const convertFiles = propsFiles
        .map((url) => {
          if (checkIfCorrectURL(url)) {
            const file = new File([], getFileNameByOssUrl(url), { type: 'text/plain' }) as File & {
              meta?: { remoteUrl: string };
            };
            file.meta = { remoteUrl: url };
            return handleConvertFile(file);
          }
          return null;
        })
        .filter(Boolean) as any[];

      const needToRemoveFiles = lastPropFiles.current.filter(
        (it) => !propsFiles.some((url) => url === it.meta?.remoteUrl),
      );
      for (const file of needToRemoveFiles) {
        uppy.removeFile(file.id);
      }

      uppy.addFiles(convertFiles);
      lastPropFiles.current = uppy.getFiles();
    }

    uppy$?.emit(uppy);
  }, [props.files, props.originalFiles]);

  const [isHovering, setIsHovering] = useState(false);
  useDrop(ref, {
    onDragEnter: () => setIsHovering(true),
    onDragLeave: () => setIsHovering(false),
  });

  const filesLength = files.length;

  return (
    <Dropzone
      onDrop={(f) => {
        if (max === 1 && !isEmpty(filesMapper)) {
          const existingFiles = uppy.getFiles();
          existingFiles.forEach(file => uppy.removeFile(file.id));
        }
        uppy.addFiles(f.map((file) => handleConvertFile(file)));
        setIsHovering(false);
      }}
      onDropRejected={onDropRejected}
      validator={validator}
      maxSize={maxFileSize}
      maxFiles={max}
      noClick
    >
      {({ getRootProps, getInputProps, isDragAccept, isDragActive, isFocused, open }) => {
        const isDropzoneActive = isDragAccept || isDragActive || isHovering;
        const isEmptyFilesOrDragAccept = isFilesEmpty || isDropzoneActive;
        return (
          <div
            className={cn('relative h-[15.5rem] rounded dark:bg-card-dark', className)}
            {...getRootProps({
              onPaste: onPaste as any,
              onDrag: onDrag as any,
              ref,
              onClick: () => setIsClickOutside(false),
            })}
          >
            <input {...getInputProps()} />
            {!isFilesEmpty && <VinesFiles uppy={uppy} files={files} />}

            <AnimatePresence>
              {isEmptyFilesOrDragAccept && (
                <motion.div
                  key="vines-uploader-hint"
                  className="absolute left-0 top-0 z-20 size-full p-2 pb-[3rem] dark:bg-card-dark"
                  initial={{ opacity: 0 }}
                  animate={{ opacity: 1 }}
                  exit={{ opacity: 0 }}
                >
                  <div
                    className={cn(
                      'vines-center h-full cursor-pointer gap-4 rounded border-2 border-dashed border-input bg-muted/75 dark:bg-[#111113]',
                      isHovering && '!border-solid !bg-muted/75 dark:!bg-[#111113]',
                    )}
                    onClick={open}
                  >
                    <FileUp size={50} className="stroke-muted-foreground" />
                    <div className="flex max-w-[70%] flex-col">
                      <h1 className="text-xl font-bold leading-tight text-muted-foreground">
                        {isHovering
                          ? t('components.ui.updater.release-file')
                          : t('components.ui.updater.click-or-drag-area')}
                      </h1>
                      <p className="text-sm text-muted-foreground text-opacity-85">
                        {accept
                          ? t('components.ui.updater.hint.accept.custom', {
                              acceptString: accept.map((it) => `.${it}`).join('、'),
                              count: max,
                            })
                          : t('components.ui.updater.hint.accept.any')}
                        {t('components.ui.updater.hint.max-size', { maxSize })}
                      </p>
                    </div>
                  </div>
                </motion.div>
              )}
            </AnimatePresence>
            <span
              className={cn(
                'pointer-events-none absolute -right-2 bottom-4 z-30 flex scale-75 select-none items-center gap-1 text-sm text-muted-foreground/45 opacity-0 transition-opacity duration-100',
                isFocused && !isClickOutside && 'opacity-100',
              )}
            >
              <ClipboardPaste className="stroke-muted-foreground/45" size={18} />
              {t('components.ui.updater.paste-hint')}
            </span>
            <div
              className={cn(
                'vines-center absolute bottom-0 z-20 w-full gap-2 overflow-hidden rounded-md p-2 backdrop-blur-xl dark:bg-[#111113]/80',
                filesLength <= 3 && 'pt-0',
              )}
            >
              <Button
                variant="outline"
                size="small"
                icon={<Plus />}
                onClick={open}
                disabled={filesLength >= (max ?? Infinity)}
              >
                {t('components.ui.updater.add-local-file')}
              </Button>
              {children}
            </div>
          </div>
        );
      }}
    </Dropzone>
  );
};

export default VinesUploader;<|MERGE_RESOLUTION|>--- conflicted
+++ resolved
@@ -103,120 +103,6 @@
 
   const lastPropFiles = useRef<UppyFile<Meta, Record<string, never>>[]>([]);
   useEffect(() => {
-<<<<<<< HEAD
-    // 如果有原始输入图片，优先使用它们
-    const originalFiles = props.originalFiles || [];
-    // console.log('VinesUploader-useEffect: props.originalFiles =', originalFiles);
-    // console.log('VinesUploader-useEffect: props =', props);
-
-    // 如果没有原始输入图片，但有常规文件，也尝试使用它们
-    const filesToUse = originalFiles.length > 0 ? originalFiles : props.files || [];
-
-    if (filesToUse.length > 0) {
-      // console.log('VinesUploader: 使用图片:', filesToUse, '是原始输入图片:', originalFiles.length > 0);
-
-      try {
-        // 清除现有文件
-        // console.log('VinesUploader: 清除现有文件, 当前文件数:', uppy.getFiles().length);
-        uppy.getFiles().forEach((file) => {
-          // console.log('VinesUploader: 移除文件:', file.id);
-          uppy.removeFile(file.id);
-        });
-
-        // 预处理URL，确保它们是有效的
-        const validUrls = filesToUse.filter((url) => {
-          // 简化URL验证，只要是字符串就接受
-          if (typeof url !== 'string') {
-            // console.warn('VinesUploader: 跳过非字符串URL:', url);
-            return false;
-          }
-
-          // 尝试使用更宽松的验证
-          const isValid =
-            url.startsWith('http') ||
-            url.startsWith('/') ||
-            url.includes('.jpg') ||
-            url.includes('.png') ||
-            url.includes('/monkeys/');
-
-          if (!isValid) {
-            // console.warn('VinesUploader: URL格式可能不正确:', url);
-          }
-
-          return true; // 即使格式可能不正确，也尝试使用
-        });
-
-        if (validUrls.length === 0) {
-          // console.warn('VinesUploader: 没有有效的图片URL');
-          // 如果没有有效URL，尝试使用第一个URL，即使它不符合我们的检查标准
-          if (filesToUse.length > 0 && typeof filesToUse[0] === 'string') {
-            validUrls.push(filesToUse[0]);
-            // console.log('VinesUploader: 强制使用第一个URL:', filesToUse[0]);
-          }
-        }
-
-        const convertFiles = validUrls
-          .map((url, index) => {
-            // console.log(`VinesUploader: 处理URL[${index}]:`, url);
-            try {
-              // 确保URL格式正确
-              let processedUrl = url;
-              if (!url.startsWith('http') && !url.startsWith('/')) {
-                processedUrl = 'https://' + url;
-                // console.log('VinesUploader: 修正URL格式:', processedUrl);
-              }
-
-              const fileName = getFileNameByOssUrl(processedUrl) || `image_${index}.jpg`;
-              // console.log('VinesUploader: 文件名:', fileName);
-
-              // 创建一个空文件，但带有元数据
-              const file = new File([], fileName, { type: 'text/plain' }) as File & {
-                meta?: { remoteUrl: string; isOriginal?: boolean };
-              };
-              file.meta = {
-                remoteUrl: processedUrl,
-                isOriginal: true, // 始终标记为原始输入图片，确保优先使用remoteUrl
-              };
-
-              const convertedFile = handleConvertFile(file);
-              // console.log('VinesUploader: 转换后的文件:', convertedFile);
-              return convertedFile;
-            } catch (error) {
-              // console.error('VinesUploader: 处理URL时出错:', url, error);
-              return null;
-            }
-          })
-          .filter(Boolean) as any[];
-
-        // console.log('VinesUploader: 转换后的文件数组:', convertFiles);
-
-        // 添加图片
-        if (convertFiles.length > 0) {
-          // console.log('VinesUploader: 添加文件到uppy');
-          uppy.addFiles(convertFiles);
-          lastPropFiles.current = uppy.getFiles();
-          // console.log('VinesUploader: 添加后的文件数:', uppy.getFiles().length);
-
-          // 触发onChange回调，确保表单值更新
-          if (onChange) {
-            // console.log('VinesUploader: 触发onChange回调');
-            // 使用原始URL而不是可能被修改的URL
-            onChange(validUrls, uppy.getFiles());
-          }
-        } else {
-          // console.log('VinesUploader: 没有有效的文件可添加');
-        }
-
-        uppy$?.emit(uppy);
-      } catch (error) {
-        // console.error('VinesUploader: 处理图片时出错:', error);
-      }
-      return;
-    }
-
-    // 原有的文件处理逻辑
-=======
->>>>>>> 181fdab3
     const currentFileUrls = latestFiles.current.map((it) => it.uploadURL || it.meta.remoteUrl);
     const propsFiles = (props.files || []).filter((it) => !currentFileUrls.includes(it));
     if (propsFiles.length > 0) {
