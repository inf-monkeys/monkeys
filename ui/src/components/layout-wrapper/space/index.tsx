import React, { useEffect } from 'react';

import { useElementSize } from '@/hooks/use-resize-observer.ts';
import { usePageStore } from '@/store/usePageStore';
import { cn } from '@/utils';

interface IVinesSpaceProps {
  children: React.ReactNode;
  className?: string;
  sidebar?: React.ReactNode;
}

export const VinesSpace: React.FC<IVinesSpaceProps> = ({ children, sidebar, className }) => {
  const { ref, width, height } = useElementSize();

  const setContainerWidth = usePageStore((s) => s.setContainerWidth);
  const setContainerHeight = usePageStore((s) => s.setContainerHeight);
  const setWorkbenchVisible = usePageStore((s) => s.setWorkbenchVisible);
  useEffect(() => {
    setContainerWidth(width);
    setContainerHeight(height);
    setWorkbenchVisible(false);
  }, [width, height]);

  const vinesIFrameVisible = usePageStore((s) => s.vinesIFrameVisible);

  return (
    <div className="flex h-[calc(100%-3.5rem)] w-full">
      {!vinesIFrameVisible && sidebar}
      <div
        ref={ref}
        className={cn(
<<<<<<< HEAD
          'relative m-4  overflow-hidden rounded-md border border-input bg-slate-1 shadow-sm',
          !vinesIFrameVisible && sidebar && 'ml-0',
          sidebar ? 'w-[calc(100vw-15rem)]' : 'w-full p-4',
=======
          'relative m-4 w-[calc(100vw-15rem)] overflow-hidden rounded-md border border-input bg-slate-1 shadow-sm',
          !vinesIFrameVisible && 'ml-0',
          className,
>>>>>>> 861cf22f
        )}
      >
        {children}
      </div>
    </div>
  );
};<|MERGE_RESOLUTION|>--- conflicted
+++ resolved
@@ -30,15 +30,10 @@
       <div
         ref={ref}
         className={cn(
-<<<<<<< HEAD
-          'relative m-4  overflow-hidden rounded-md border border-input bg-slate-1 shadow-sm',
+          'relative m-4 overflow-hidden rounded-md border border-input bg-slate-1 shadow-sm',
           !vinesIFrameVisible && sidebar && 'ml-0',
           sidebar ? 'w-[calc(100vw-15rem)]' : 'w-full p-4',
-=======
-          'relative m-4 w-[calc(100vw-15rem)] overflow-hidden rounded-md border border-input bg-slate-1 shadow-sm',
-          !vinesIFrameVisible && 'ml-0',
           className,
->>>>>>> 861cf22f
         )}
       >
         {children}
