--- conflicted
+++ resolved
@@ -15,11 +15,7 @@
 import { Tooltip, TooltipContent, TooltipTrigger } from '@/components/ui/tooltip';
 import { VinesIcon } from '@/components/ui/vines-icon';
 import { VinesWorkflowExecution } from '@/package/vines-flow/core/typings.ts';
-<<<<<<< HEAD
-import { cn, getI18nContent } from '@/utils';
-=======
-import { cn, execCopy } from '@/utils';
->>>>>>> 1f31116a
+import { cn, execCopy, getI18nContent } from '@/utils';
 import { formatTimeDiffPrevious, formatTimeGap } from '@/utils/time.ts';
 
 interface IVinesLogItemProps {
