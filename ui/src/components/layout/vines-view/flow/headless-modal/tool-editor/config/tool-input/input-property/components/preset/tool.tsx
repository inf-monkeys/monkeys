--- conflicted
+++ resolved
@@ -1,11 +1,7 @@
 import React, { useEffect, useState } from 'react';
 
-<<<<<<< HEAD
 import { ToolPropertyTypes, ToolType } from '@inf-monkeys/monkeys';
-=======
-import { BlockDefPropertyTypes, BlockType } from '@inf-monkeys/vines';
 import { useTranslation } from 'react-i18next';
->>>>>>> 1273c0ff
 
 import { useToolLists } from '@/apis/tools';
 import { IVinesInputPropertyProps } from '@/components/layout/vines-view/flow/headless-modal/tool-editor/config/tool-input/input-property';
@@ -41,11 +37,7 @@
         (newOptionsVariableMapper[optValue] = {
           displayName: name,
           name: optValue,
-<<<<<<< HEAD
-          type: '工具' as ToolPropertyTypes,
-=======
-          type: t('workspace.flow-view.headless-modal.tool-editor.input.comps.preset.tool') as BlockDefPropertyTypes,
->>>>>>> 1273c0ff
+          type: t('workspace.flow-view.headless-modal.tool-editor.input.comps.preset.tool') as ToolPropertyTypes,
         }),
     );
     setOptionsVariableMapper(newOptionsVariableMapper);
