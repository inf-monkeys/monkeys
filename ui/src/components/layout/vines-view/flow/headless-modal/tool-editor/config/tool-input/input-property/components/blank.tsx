import React from 'react';

import { Info } from 'lucide-react';
import { useTranslation } from 'react-i18next';

import { IVinesInputPropertyProps } from '@/components/layout/vines-view/flow/headless-modal/tool-editor/config/tool-input/input-property';
import { Input } from '@/components/ui/input';
import { TagInput } from '@/components/ui/input/tag';
import { getI18nContent } from '@/utils';

export const BlankInput: React.FC<IVinesInputPropertyProps> = ({ def, value, onChange, disabled }) => {
  const { t } = useTranslation();
<<<<<<< HEAD
=======

>>>>>>> 1f31116a
  return (
    <div className="flex flex-col gap-2">
      {Array.isArray(value) ? (
        <TagInput
<<<<<<< HEAD
          placeholder={(
            getI18nContent(def.description) ?? `请输入${getI18nContent(def.displayName) ?? t('common.utils.unknown')}`
          ).concat('，回车新增')}
=======
          placeholder={
            def?.placeholder
              ? t('workspace.flow-view.headless-modal.tool-editor.input.comps.collection.placeholder', {
                  name: def.placeholder,
                })
              : t('workspace.flow-view.headless-modal.tool-editor.input.comps.collection.placeholder-name', {
                  name: def.displayName,
                })
          }
>>>>>>> 1f31116a
          value={typeof value !== 'object' ? (value as unknown)?.toString()?.split(',') : (value as string[])}
          onChange={onChange}
          disabled={disabled}
        />
      ) : (
        <Input value={value as string} onChange={onChange} disabled={disabled} />
      )}
      <div className="flex items-center gap-2 rounded bg-gray-600 bg-opacity-20 px-2 py-1 shadow-sm">
        <Info size={14} />
        <span className="text-xs">{t('workspace.flow-view.headless-modal.tool-editor.input.comps.blank.tips')}</span>
      </div>
    </div>
  );
};<|MERGE_RESOLUTION|>--- conflicted
+++ resolved
@@ -10,29 +10,20 @@
 
 export const BlankInput: React.FC<IVinesInputPropertyProps> = ({ def, value, onChange, disabled }) => {
   const { t } = useTranslation();
-<<<<<<< HEAD
-=======
 
->>>>>>> 1f31116a
   return (
     <div className="flex flex-col gap-2">
       {Array.isArray(value) ? (
         <TagInput
-<<<<<<< HEAD
-          placeholder={(
-            getI18nContent(def.description) ?? `请输入${getI18nContent(def.displayName) ?? t('common.utils.unknown')}`
-          ).concat('，回车新增')}
-=======
           placeholder={
-            def?.placeholder
+            getI18nContent(def?.placeholder)
               ? t('workspace.flow-view.headless-modal.tool-editor.input.comps.collection.placeholder', {
-                  name: def.placeholder,
+                  name: getI18nContent(def.placeholder),
                 })
               : t('workspace.flow-view.headless-modal.tool-editor.input.comps.collection.placeholder-name', {
-                  name: def.displayName,
+                  name: getI18nContent(def.displayName),
                 })
           }
->>>>>>> 1f31116a
           value={typeof value !== 'object' ? (value as unknown)?.toString()?.split(',') : (value as string[])}
           onChange={onChange}
           disabled={disabled}
