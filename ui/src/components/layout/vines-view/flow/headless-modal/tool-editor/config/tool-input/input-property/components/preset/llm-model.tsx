--- conflicted
+++ resolved
@@ -1,11 +1,7 @@
 import React, { useEffect, useState } from 'react';
 
-<<<<<<< HEAD
 import { ToolPropertyTypes } from '@inf-monkeys/monkeys';
-=======
-import { BlockDefPropertyTypes } from '@inf-monkeys/vines';
 import { useTranslation } from 'react-i18next';
->>>>>>> 1f31116a
 
 import { useLLMModels } from '@/apis/llm';
 import { IVinesInputPropertyProps } from '@/components/layout/vines-view/flow/headless-modal/tool-editor/config/tool-input/input-property';
@@ -24,17 +20,13 @@
 
   useEffect(() => {
     if (!llmModels) return;
-<<<<<<< HEAD
-
-    const opts = llmModels.map((m) => ({ name: I18nContent(m.name) ?? '', value: m.uuid }));
-=======
     const realLLMModels: Array<{ displayName: string; channelId: number; model: string }> = [];
     for (const item of llmModels) {
       const models = item.models;
       const modelNames = Object.values(models);
       for (const model of modelNames) {
         realLLMModels.push({
-          displayName: `${item.displayName} - ${model}`,
+          displayName: `${I18nContent(item.displayName)} - ${model}`,
           channelId: item.channelId,
           model: model,
         });
@@ -44,7 +36,6 @@
       name: m.displayName,
       value: m.channelId === 0 ? m.model : `${m.channelId}:${m.model}`,
     }));
->>>>>>> 1f31116a
 
     setOptions(opts);
 
@@ -54,13 +45,7 @@
         (newOptionsVariableMapper[optValue] = {
           displayName: name,
           name: optValue,
-<<<<<<< HEAD
-          type: '文本模型' as ToolPropertyTypes,
-=======
-          type: t(
-            'workspace.flow-view.headless-modal.tool-editor.input.comps.preset.llm-model',
-          ) as BlockDefPropertyTypes,
->>>>>>> 1f31116a
+          type: t('workspace.flow-view.headless-modal.tool-editor.input.comps.preset.llm-model') as ToolPropertyTypes,
         }),
     );
     setOptionsVariableMapper(newOptionsVariableMapper);
