--- conflicted
+++ resolved
@@ -35,13 +35,9 @@
         (newOptionsVariableMapper[optValue] = {
           displayName: name,
           name: optValue.toString(),
-<<<<<<< HEAD
-          type: '工作流版本' as ToolPropertyTypes,
-=======
           type: t(
             'workspace.flow-view.headless-modal.tool-editor.input.comps.preset.workflow-version',
-          ) as BlockDefPropertyTypes,
->>>>>>> 1273c0ff
+          ) as ToolPropertyTypes,
         }),
     );
     setOptionsVariableMapper(newOptionsVariableMapper);
