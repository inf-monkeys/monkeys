import React, { useEffect, useState } from 'react';

<<<<<<< HEAD
import { ToolPropertyTypes } from '@inf-monkeys/monkeys';
=======
import { BlockDefPropertyTypes } from '@inf-monkeys/vines';
import { useTranslation } from 'react-i18next';
>>>>>>> 1273c0ff

import { useUgcTableData } from '@/apis/ugc';
import { IVinesInputPropertyProps } from '@/components/layout/vines-view/flow/headless-modal/tool-editor/config/tool-input/input-property';
import { IVinesInputPresetProps } from '@/components/layout/vines-view/flow/headless-modal/tool-editor/config/tool-input/input-property/components/preset/index.tsx';
import { PresetWrapper } from '@/components/layout/vines-view/flow/headless-modal/tool-editor/config/tool-input/input-property/components/preset/wrapper.tsx';
import { useVinesTeam } from '@/components/router/guard/team.tsx';
import { IVinesToolPropertiesOption, VinesToolDefProperties } from '@/package/vines-flow/core/tools/typings.ts';
import { I18nContent } from '@/utils';

export const SqlKnowledgeBaseSelector: React.FC<IVinesInputPropertyProps & IVinesInputPresetProps> = (props) => {
  const { t } = useTranslation();

  const { teamId } = useVinesTeam();
  const { data: sqlKnowledgeBases, isLoading } = useUgcTableData({
    page: 1,
    limit: 99999,
    filter: {},
  });

  const [options, setOptions] = useState<IVinesToolPropertiesOption[]>([]);
  const [optionsVariableMapper, setOptionsVariableMapper] = useState<Record<string, VinesToolDefProperties>>({});

  useEffect(() => {
    if (!sqlKnowledgeBases || !teamId) return;

    const opts = sqlKnowledgeBases.data.map((m) => {
      const ownedByTeam = teamId === m.teamId;
      const displayName = ownedByTeam
<<<<<<< HEAD
        ? I18nContent(m.displayName) ?? ''
        : `${I18nContent(m.displayName)}（其他团队授权）`;
=======
        ? m.displayName
        : t('workspace.flow-view.headless-modal.tool-editor.input.comps.preset.sql-knowledge-base.display-name', {
            name: m.displayName,
          });
>>>>>>> 1273c0ff
      return { name: displayName, value: m.uuid };
    });
    setOptions(opts);

    const newOptionsVariableMapper: Record<string, VinesToolDefProperties> = {};
    opts.map(
      ({ name, value: optValue }) =>
        (newOptionsVariableMapper[optValue] = {
          displayName: name,
          name: optValue,
<<<<<<< HEAD
          type: '关系型知识库' as ToolPropertyTypes,
=======
          type: t(
            'workspace.flow-view.headless-modal.tool-editor.input.comps.preset.sql-knowledge-base.label',
          ) as BlockDefPropertyTypes,
>>>>>>> 1273c0ff
        }),
    );
    setOptionsVariableMapper(newOptionsVariableMapper);
  }, [sqlKnowledgeBases, teamId]);

  return (
    <PresetWrapper
      id="SqlKnowledgeBase"
      name={t('workspace.flow-view.headless-modal.tool-editor.input.comps.preset.sql-knowledge-base.label')}
      isLoading={isLoading}
      options={options}
      optionsVariableMapper={optionsVariableMapper}
      {...props}
    />
  );
};<|MERGE_RESOLUTION|>--- conflicted
+++ resolved
@@ -1,11 +1,7 @@
 import React, { useEffect, useState } from 'react';
 
-<<<<<<< HEAD
 import { ToolPropertyTypes } from '@inf-monkeys/monkeys';
-=======
-import { BlockDefPropertyTypes } from '@inf-monkeys/vines';
 import { useTranslation } from 'react-i18next';
->>>>>>> 1273c0ff
 
 import { useUgcTableData } from '@/apis/ugc';
 import { IVinesInputPropertyProps } from '@/components/layout/vines-view/flow/headless-modal/tool-editor/config/tool-input/input-property';
@@ -34,16 +30,11 @@
     const opts = sqlKnowledgeBases.data.map((m) => {
       const ownedByTeam = teamId === m.teamId;
       const displayName = ownedByTeam
-<<<<<<< HEAD
-        ? I18nContent(m.displayName) ?? ''
-        : `${I18nContent(m.displayName)}（其他团队授权）`;
-=======
-        ? m.displayName
+        ? I18nContent(m.displayName)
         : t('workspace.flow-view.headless-modal.tool-editor.input.comps.preset.sql-knowledge-base.display-name', {
-            name: m.displayName,
+            name: I18nContent(m.displayName),
           });
->>>>>>> 1273c0ff
-      return { name: displayName, value: m.uuid };
+      return { name: displayName!, value: m.uuid };
     });
     setOptions(opts);
 
@@ -53,13 +44,9 @@
         (newOptionsVariableMapper[optValue] = {
           displayName: name,
           name: optValue,
-<<<<<<< HEAD
-          type: '关系型知识库' as ToolPropertyTypes,
-=======
           type: t(
             'workspace.flow-view.headless-modal.tool-editor.input.comps.preset.sql-knowledge-base.label',
-          ) as BlockDefPropertyTypes,
->>>>>>> 1273c0ff
+          ) as ToolPropertyTypes,
         }),
     );
     setOptionsVariableMapper(newOptionsVariableMapper);
