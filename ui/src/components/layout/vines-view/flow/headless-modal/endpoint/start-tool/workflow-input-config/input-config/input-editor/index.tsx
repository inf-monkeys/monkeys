--- conflicted
+++ resolved
@@ -39,10 +39,7 @@
 
 export const InputEditor: React.FC<IInputEditorProps> = () => {
   const { t } = useTranslation();
-<<<<<<< HEAD
-=======
-
->>>>>>> 1273c0ff
+
   const { isLatestWorkflowVersion, workflowId } = useFlowStore();
 
   const { vines } = useVinesFlow();
