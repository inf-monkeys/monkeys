--- conflicted
+++ resolved
@@ -39,10 +39,7 @@
 
 export const InputEditor: React.FC<IInputEditorProps> = () => {
   const { t } = useTranslation();
-<<<<<<< HEAD
-=======
-
->>>>>>> 1f31116a
+
   const { isLatestWorkflowVersion, workflowId } = useFlowStore();
 
   const { vines } = useVinesFlow();
