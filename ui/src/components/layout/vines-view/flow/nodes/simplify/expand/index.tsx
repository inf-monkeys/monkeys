--- conflicted
+++ resolved
@@ -24,18 +24,10 @@
 
   const displayName = customData?.title ?? toolDef?.displayName ?? toolName;
   const description =
-<<<<<<< HEAD
-    customData?.description ?? toolDef?.description ?? (isErrorNode ? '不受支持的工具，请尝试重新创建' : '');
-  const displayDesc =
-    (getI18nContent(description) ?? '').length > 36
-      ? `${(getI18nContent(description) ?? '').slice(0, 36)}...`
-      : description;
-=======
-    customData?.description ??
-    toolDef?.description ??
+    getI18nContent(customData?.description) ??
+    getI18nContent(toolDef?.description) ??
     (isErrorNode ? t('workspace.flow-view.vines.tools.unknown') : '');
   const displayDesc = description.length > 36 ? `${description.slice(0, 36)}...` : description;
->>>>>>> 1f31116a
 
   const loading = vines.status === 'idle';
 
