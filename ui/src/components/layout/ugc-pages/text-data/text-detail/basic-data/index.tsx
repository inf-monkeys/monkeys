--- conflicted
+++ resolved
@@ -21,13 +21,8 @@
   KnowledgeBaseRetrievalMode,
   retrievalSettingsSchema,
 } from '@/schema/text-dataset/retrieval-settings';
-<<<<<<< HEAD
-import { I18nContent } from '@/utils';
+import { getI18nContent } from '@/utils';
 import { formatTimeDiffPrevious } from '@/utils/time.ts';
-=======
-import { formatTimeDiffPrevious } from '@/utils/time.ts';
-import { getI18nContent } from '@/utils';
->>>>>>> 7f4cafe0
 
 interface IBasicInfoProps {
   textId: string;
@@ -301,7 +296,7 @@
                         <SelectContent>
                           {fields?.map((it, i) => (
                             <SelectItem value={it.name} key={it.name}>
-                              {I18nContent(it.name)}
+                              {getI18nContent(it.name)}
                             </SelectItem>
                           ))}
                         </SelectContent>
