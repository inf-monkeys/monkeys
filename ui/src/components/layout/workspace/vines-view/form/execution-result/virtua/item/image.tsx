import React from 'react';

<<<<<<< HEAD
import { useAsyncEffect } from 'ahooks';
=======
import { useNavigate } from '@tanstack/react-router';
>>>>>>> 3e735bca
import { isObject } from 'lodash';
import { Copy } from 'lucide-react';
import Image from 'rc-image';
import { useTranslation } from 'react-i18next';

import { Button } from '@/components/ui/button';
import { Tooltip, TooltipContent, TooltipTrigger } from '@/components/ui/tooltip';
import { checkImageUrlAvailable } from '@/components/ui/vines-image/utils';
import { useCopy } from '@/hooks/use-copy.ts';
import { useFlowStore } from '@/store/useFlowStore';

import 'rc-image/assets/index.css';

export type IVinesExecutionResultImageAlt =
  | string
  | {
    label: string;
    value: string;
  };

interface IVirtuaExecutionResultGridImageItemProps {
  src: string;
  alt: IVinesExecutionResultImageAlt;
  instanceId?: string;
  outputIndex?: number;
}

function caculateThumbUrl(url: string) {
  const urlPath = url.split('/');
  const urlPathLength = urlPath.length;
  return urlPath.map((it, i) => (i === urlPathLength - 2 ? `${it}_thumb` : it)).join('/');
}

export const VirtuaExecutionResultGridImageItem: React.FC<IVirtuaExecutionResultGridImageItemProps> = ({
  src,
  alt,
  instanceId,
  outputIndex = 0,
}) => {
  const { t } = useTranslation();
  const navigate = useNavigate();
  const { copy } = useCopy();
  const workflowId = useFlowStore((s) => s.workflowId);

  const altLabel = isObject(alt) ? alt.label : alt;
  const altContent = isObject(alt) ? alt.value : alt;
  const [previewSrc, setPreviewSrc] = React.useState(src);
  useAsyncEffect(async () => {
    if (!src) return;
    const thumbnailSrc = caculateThumbUrl(src);
    if (await checkImageUrlAvailable(thumbnailSrc)) {
      setPreviewSrc(thumbnailSrc);
    } else {
      setPreviewSrc(src);
    }
  }, [src]);

  // 处理图片点击，跳转到详情页面
  const handleImageClick = (e: React.MouseEvent) => {
    e.stopPropagation();
    if (workflowId && src) {
      navigate({
        to: '/$teamId/workspace/$workflowId/image-detail/',
        params: {
          teamId: window['vinesTeamId'],
          workflowId,
        },
        search: {
          imageUrl: src,
          instanceId: instanceId || '',
          outputIndex,
        }
      });
    }
  };

  return (
    <div className="vines-center relative overflow-hidden rounded-lg">
      <Image
<<<<<<< HEAD
        className="size-full min-h-52 rounded-lg border border-input object-cover object-center shadow-sm"
        src={previewSrc}
=======
        className="size-full min-h-52 rounded-lg border border-input object-cover object-center shadow-sm cursor-pointer"
        src={src}
>>>>>>> 3e735bca
        alt="image"
        style={{
          objectFit: 'cover',
          width: '100%',
          height: '100%',
        }}
<<<<<<< HEAD
=======
        preview={false} // 禁用预览，改为点击跳转
        onClick={handleImageClick}
>>>>>>> 3e735bca
      />

      {altLabel.trim() !== '' && (
        <Tooltip>
          <TooltipTrigger asChild>
            <div
              className="absolute bottom-2 flex w-[calc(100%-1rem)] items-center justify-between gap-1 rounded border border-input bg-slate-1/80 p-1 shadow backdrop-blur"
              onClick={() => copy(altContent)}
            >
              <p className="truncate text-xs">{altLabel}</p>
              <Tooltip>
                <TooltipTrigger asChild>
                  <Button icon={<Copy />} variant="outline" size="small" className="-m-2 scale-[.5] p-1 opacity-80" />
                </TooltipTrigger>
                <TooltipContent>{t('common.utils.copy')}</TooltipContent>
              </Tooltip>
            </div>
          </TooltipTrigger>
          <TooltipContent className="max-h-60 max-w-60 overflow-auto">{altLabel}</TooltipContent>
        </Tooltip>
      )}
    </div>
  );
};<|MERGE_RESOLUTION|>--- conflicted
+++ resolved
@@ -1,10 +1,6 @@
 import React from 'react';
 
-<<<<<<< HEAD
-import { useAsyncEffect } from 'ahooks';
-=======
 import { useNavigate } from '@tanstack/react-router';
->>>>>>> 3e735bca
 import { isObject } from 'lodash';
 import { Copy } from 'lucide-react';
 import Image from 'rc-image';
@@ -12,9 +8,9 @@
 
 import { Button } from '@/components/ui/button';
 import { Tooltip, TooltipContent, TooltipTrigger } from '@/components/ui/tooltip';
-import { checkImageUrlAvailable } from '@/components/ui/vines-image/utils';
 import { useCopy } from '@/hooks/use-copy.ts';
 import { useFlowStore } from '@/store/useFlowStore';
+import { checkImageUrlAvailable } from '@/components/ui/vines-image/utils';
 
 import 'rc-image/assets/index.css';
 
@@ -84,24 +80,16 @@
   return (
     <div className="vines-center relative overflow-hidden rounded-lg">
       <Image
-<<<<<<< HEAD
         className="size-full min-h-52 rounded-lg border border-input object-cover object-center shadow-sm"
         src={previewSrc}
-=======
-        className="size-full min-h-52 rounded-lg border border-input object-cover object-center shadow-sm cursor-pointer"
-        src={src}
->>>>>>> 3e735bca
         alt="image"
         style={{
           objectFit: 'cover',
           width: '100%',
           height: '100%',
         }}
-<<<<<<< HEAD
-=======
-        preview={false} // 禁用预览，改为点击跳转
+        preview={false}
         onClick={handleImageClick}
->>>>>>> 3e735bca
       />
 
       {altLabel.trim() !== '' && (
