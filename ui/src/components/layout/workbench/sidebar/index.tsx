import React, { useEffect, useState } from 'react';

import { Link } from '@tanstack/react-router';

import { motion } from 'framer-motion';
import { ChevronRight, Plus } from 'lucide-react';
import { useTranslation } from 'react-i18next';

import { useWorkspacePages } from '@/apis/pages';
import { IPinPage } from '@/apis/pages/typings.ts';
import { Button } from '@/components/ui/button';
import { Separator } from '@/components/ui/separator.tsx';
import { Tooltip, TooltipContent, TooltipTrigger } from '@/components/ui/tooltip';
import { VinesIcon } from '@/components/ui/vines-icon';
import { cn, getI18nContent, useLocalStorage } from '@/utils';
import { useRetimer } from '@/utils/use-retimer.ts';

interface IWorkbenchSidebarProps extends React.ComponentPropsWithoutRef<'div'> {}

export const WorkbenchSidebar: React.FC<IWorkbenchSidebarProps> = () => {
  const { t } = useTranslation();

  const reTimer = useRetimer();
  const { data } = useWorkspacePages();
  const [visible, setVisible] = useState(true);

  const [currentPage, setCurrentPage] = useLocalStorage<Partial<IPinPage>>('vines-ui-workbench-page', data?.[0] ?? {});
  useEffect(() => {
    reTimer(
      setTimeout(() => {
        if (data?.length && !currentPage?.id) {
          setCurrentPage(data[0]);
        }
        if (currentPage?.id && !data?.find((page) => page.id === currentPage.id)) {
          setCurrentPage({});
        }
      }, 180) as unknown as number,
    );
  }, [currentPage, data]);

  return (
    <div className="flex h-full max-w-64">
      <motion.div
        className="flex flex-col gap-4 overflow-hidden [&_h1]:line-clamp-1 [&_span]:line-clamp-1"
        initial={{ width: 256, paddingRight: 16 }}
        animate={{
          width: visible ? 256 : 0,
          paddingRight: visible ? 16 : 0,
          transition: { duration: 0.2 },
        }}
      >
        <h1 className="text-2xl font-bold">{t('components.layout.main.sidebar.list.workbench.label')}</h1>
        <div className="grid gap-2">
          {data?.map((page) => (
            <div
              key={page.id}
              className={cn(
                'flex cursor-pointer items-start space-x-2 rounded-md p-2 transition-colors hover:bg-accent hover:text-accent-foreground',
                currentPage?.id === page.id && 'border border-input bg-background text-accent-foreground',
              )}
              onClick={() => setCurrentPage(page)}
            >
              <VinesIcon size="sm">{page.workflow?.iconUrl}</VinesIcon>
              <div className="flex max-w-44 flex-col gap-0.5">
<<<<<<< HEAD
                <h1 className="font-bold leading-tight">
                  {getI18nContent(page.workflow?.displayName) ?? t('common.utils.untitled')}
                </h1>
                <span className="text-xxs">{page.displayName}</span>
=======
                <h1 className="font-bold leading-tight">{page.workflow?.displayName ?? t('common.utils.untitled')}</h1>
                <span className="text-xxs">
                  {t([`workspace.wrapper.space.tabs.${page.displayName}`, page.displayName])}
                </span>
>>>>>>> 1f31116a
              </div>
            </div>
          ))}
          <Tooltip>
            <TooltipTrigger asChild>
              <Link to="/$teamId/workflows">
                <Button icon={<Plus />} className="w-full" variant="outline" />
              </Link>
            </TooltipTrigger>
            <TooltipContent>{t('workbench.sidebar.add')}</TooltipContent>
          </Tooltip>
        </div>
      </motion.div>
      <Separator orientation="vertical" className="vines-center">
        <Tooltip>
          <TooltipTrigger asChild>
            <div
              className="group z-10 flex h-4 w-3.5 cursor-pointer items-center justify-center rounded-sm border bg-border px-0.5 transition-opacity hover:opacity-75 active:opacity-95"
              onClick={() => setVisible(!visible)}
            >
              <ChevronRight className={cn(visible && 'scale-x-[-1]')} />
            </div>
          </TooltipTrigger>
          <TooltipContent>{visible ? t('common.sidebar.hide') : t('common.sidebar.show')}</TooltipContent>
        </Tooltip>
      </Separator>
    </div>
  );
};<|MERGE_RESOLUTION|>--- conflicted
+++ resolved
@@ -62,17 +62,12 @@
             >
               <VinesIcon size="sm">{page.workflow?.iconUrl}</VinesIcon>
               <div className="flex max-w-44 flex-col gap-0.5">
-<<<<<<< HEAD
                 <h1 className="font-bold leading-tight">
                   {getI18nContent(page.workflow?.displayName) ?? t('common.utils.untitled')}
                 </h1>
-                <span className="text-xxs">{page.displayName}</span>
-=======
-                <h1 className="font-bold leading-tight">{page.workflow?.displayName ?? t('common.utils.untitled')}</h1>
                 <span className="text-xxs">
                   {t([`workspace.wrapper.space.tabs.${page.displayName}`, page.displayName])}
                 </span>
->>>>>>> 1f31116a
               </div>
             </div>
           ))}
