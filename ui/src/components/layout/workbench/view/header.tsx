import React from 'react';

import { useSWRConfig } from 'swr';
import { Link } from '@tanstack/react-router';

import { Star } from 'lucide-react';
import { useTranslation } from 'react-i18next';
import { toast } from 'sonner';

import { toggleWorkspacePagePin } from '@/apis/pages';
import { IPinPage } from '@/apis/pages/typings.ts';
import { Button } from '@/components/ui/button';
import { Tooltip, TooltipContent, TooltipTrigger } from '@/components/ui/tooltip';
import { VinesIcon } from '@/components/ui/vines-icon';
import { getI18nContent } from '@/utils';

interface IWorkbenchViewHeaderProps extends React.ComponentPropsWithoutRef<'div'> {
  page?: Partial<IPinPage>;
}

export const WorkbenchViewHeader: React.FC<IWorkbenchViewHeaderProps> = ({ page }) => {
  const { t } = useTranslation();

  const { mutate } = useSWRConfig();
  const workflow = page?.workflow;

  const handleUnPin = () => {
    if (!page?.id) return;
    toast.promise(toggleWorkspacePagePin(page.id, false), {
      loading: t('common.operate.loading'),
      success: () => {
        void mutate('/api/pages');
        return t('common.operate.success');
      },
      error: t('common.operate.error'),
    });
  };

  const workflowDesc = workflow?.description ? ` - ${workflow.description}` : '';
  const displayName = page?.displayName ?? '';

  return (
    <header className="z-50 flex w-full items-center justify-between px-4 pb-4">
      <div className="flex gap-2">
        <VinesIcon size="sm">{workflow?.iconUrl}</VinesIcon>
        <div className="flex flex-col gap-0.5">
<<<<<<< HEAD
          <h1 className="font-bold leading-tight">
            {getI18nContent(workflow?.displayName) ?? t('common.utils.untitled')}
          </h1>
          <span className="text-xxs">{page?.displayName + workflowDesc}</span>
=======
          <h1 className="font-bold leading-tight">{workflow?.displayName ?? t('common.utils.untitled')}</h1>
          <span className="text-xxs">
            {t([`workspace.wrapper.space.tabs.${displayName}`, displayName]) + workflowDesc}
          </span>
>>>>>>> 1273c0ff
        </div>
      </div>
      <div className="flex gap-4">
        <Tooltip>
          <TooltipTrigger asChild>
            <Button
              icon={
                <Star className="[&_polygon]:fill-yellow-9 [&_polygon]:stroke-yellow-9" strokeWidth={1.5} size={16} />
              }
              variant="outline"
              onClick={handleUnPin}
            />
          </TooltipTrigger>
          <TooltipContent>{t('workbench.view.header.delete')}</TooltipContent>
        </Tooltip>
        <Link
          to="/$teamId/workspace/$workflowId/$pageId"
          params={{ workflowId: workflow?.workflowId, pageId: page?.id }}
        >
          <Button variant="outline">{t('workbench.view.header.enter')}</Button>
        </Link>
      </div>
    </header>
  );
};<|MERGE_RESOLUTION|>--- conflicted
+++ resolved
@@ -1,7 +1,7 @@
 import React from 'react';
 
+import { Link } from '@tanstack/react-router';
 import { useSWRConfig } from 'swr';
-import { Link } from '@tanstack/react-router';
 
 import { Star } from 'lucide-react';
 import { useTranslation } from 'react-i18next';
@@ -44,17 +44,12 @@
       <div className="flex gap-2">
         <VinesIcon size="sm">{workflow?.iconUrl}</VinesIcon>
         <div className="flex flex-col gap-0.5">
-<<<<<<< HEAD
           <h1 className="font-bold leading-tight">
             {getI18nContent(workflow?.displayName) ?? t('common.utils.untitled')}
           </h1>
-          <span className="text-xxs">{page?.displayName + workflowDesc}</span>
-=======
-          <h1 className="font-bold leading-tight">{workflow?.displayName ?? t('common.utils.untitled')}</h1>
           <span className="text-xxs">
             {t([`workspace.wrapper.space.tabs.${displayName}`, displayName]) + workflowDesc}
           </span>
->>>>>>> 1273c0ff
         </div>
       </div>
       <div className="flex gap-4">
