{
  "editor.tabSize": 2,
  "editor.formatOnSave": true,
  "prettier.printWidth": 120,
  "editor.snippetSuggestions": "top",
  "emmet.showSuggestionsAsSnippets": true,
<<<<<<< HEAD
  "editor.defaultFormatter": "vscode.typescript-language-features",
  // "editor.codeActionsOnSave": {
  //   "source.fixAll": true
  // },
  "eslint.validate": [
    "javascript",
    "typescript"
  ],
  "[typescript]": {
    "editor.defaultFormatter": "dbaeumer.vscode-eslint"
  },
=======
  // 禁用默认格式化器，使用ESLint替代
  "editor.defaultFormatter": "dbaeumer.vscode-eslint",
  // 启用ESLint验证的文件类型
  "eslint.validate": [
    "javascript",
    "typescript",
    "typescriptreact"
  ],
  // 保存时使用ESLint修复问题
  "editor.codeActionsOnSave": {
    "source.fixAll.eslint": "explicit",
    "source.organizeImports": "explicit"
  },
  // 为不同文件类型指定ESLint为格式化器
  "[javascript]": {
    "editor.defaultFormatter": "dbaeumer.vscode-eslint"
  },
  "[typescript]": {
    "editor.defaultFormatter": "dbaeumer.vscode-eslint"
  },
  "[typescriptreact]": {
    "editor.defaultFormatter": "dbaeumer.vscode-eslint"
  },
  // 保留其他非格式化相关设置
>>>>>>> 30ffb418
  "cSpell.words": [
    "varchar"
  ],
  "i18n-ally.localesPaths": [
    "src/locales",
    "src/modules/i18n",
    "src/modules/messages"
  ],
  "[json]": {
    "editor.defaultFormatter": "vscode.json-language-features"
  },
  "editor.bracketPairColorization.enabled": true,
  "editor.guides.bracketPairs": "active",
<<<<<<< HEAD
  "editor.codeActionsOnSave": {
    "source.organizeImports": "explicit"
  },
  "[typescriptreact]": {
    "editor.defaultFormatter": "dbaeumer.vscode-eslint"
  }
=======
  // 禁用Prettier（如果已安装）
  "prettier.enable": false
>>>>>>> 30ffb418
}<|MERGE_RESOLUTION|>--- conflicted
+++ resolved
@@ -4,19 +4,6 @@
   "prettier.printWidth": 120,
   "editor.snippetSuggestions": "top",
   "emmet.showSuggestionsAsSnippets": true,
-<<<<<<< HEAD
-  "editor.defaultFormatter": "vscode.typescript-language-features",
-  // "editor.codeActionsOnSave": {
-  //   "source.fixAll": true
-  // },
-  "eslint.validate": [
-    "javascript",
-    "typescript"
-  ],
-  "[typescript]": {
-    "editor.defaultFormatter": "dbaeumer.vscode-eslint"
-  },
-=======
   // 禁用默认格式化器，使用ESLint替代
   "editor.defaultFormatter": "dbaeumer.vscode-eslint",
   // 启用ESLint验证的文件类型
@@ -41,7 +28,6 @@
     "editor.defaultFormatter": "dbaeumer.vscode-eslint"
   },
   // 保留其他非格式化相关设置
->>>>>>> 30ffb418
   "cSpell.words": [
     "varchar"
   ],
@@ -55,15 +41,6 @@
   },
   "editor.bracketPairColorization.enabled": true,
   "editor.guides.bracketPairs": "active",
-<<<<<<< HEAD
-  "editor.codeActionsOnSave": {
-    "source.organizeImports": "explicit"
-  },
-  "[typescriptreact]": {
-    "editor.defaultFormatter": "dbaeumer.vscode-eslint"
-  }
-=======
   // 禁用Prettier（如果已安装）
   "prettier.enable": false
->>>>>>> 30ffb418
 }