--- conflicted
+++ resolved
@@ -325,11 +325,8 @@
   oneapi: OneApiConfig;
   aws: AwsConfig;
   tenant: TenantStatisticsConfig;
-<<<<<<< HEAD
   admin: AdminConfig;
-=======
   evaluation: EvaluationConfig;
->>>>>>> 9618b7be
 }
 
 const port = readConfig('server.port', 3000);
