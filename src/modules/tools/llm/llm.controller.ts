import {
  MonkeyToolCategories,
  MonkeyToolDescription,
  MonkeyToolDisplayName,
  MonkeyToolExtra,
  MonkeyToolIcon,
  MonkeyToolInput,
  MonkeyToolName,
  MonkeyToolOutput,
} from '@/common/decorators/monkey-block-api-extensions.decorator';
import { IRequest, IToolsRequest } from '@/common/typings/request';
import { ApiType, AuthType, ManifestJson, SchemaVersion } from '@/common/typings/tools';
import { Body, Controller, Get, Post, Req, Res } from '@nestjs/common';
import { ApiExcludeEndpoint, ApiOperation, ApiTags } from '@nestjs/swagger';
import { Response } from 'express';
import { CreateChatCompletionsDto } from './dto/req/create-chat-compltion.dto';
import { CreateCompletionsDto } from './dto/req/create-compltions.dto';
import { GenerateTextByLlmDto } from './dto/req/generate-text-by-llm.dto';
import {
  FREQUENCY_PENALTY_PROPERTY,
  KNOWLEDGE_BASE_PROPERTY,
  MAX_TOKEN_PROPERTY,
  MODEL_PROPERTY,
  PRESENCE_PENALTY_PROPERTY,
  RESPONSE_FORMAT_PROPERTY,
  SQL_KNOWLEDGE_BASE_PROPERTY,
  STREAM_PROPERTY,
  SYSTEM_PROMOT_PROPERTY,
  TEMPERATURE_PROPERTY,
  TOOLS_PROPERTY,
  USER_MESSAGE_PROPERTY,
} from './llm.consts';
import { LlmService, getModels } from './llm.service';
import { CHAT_TOOL_OPENAPI_PATH } from './llm.swagger';

const ErrorMessage: { [key: string]: string } = {
  400: 'Bad Request',
  401: 'API KEY ERROR',
  403: 'Server Refused to Access',
  429: 'Request frequency is too high. Please try again later.',
  502: 'Gateway error. Please try again later.',
  503: 'The server is busy. Please try again later.',
  504: 'Gateway timeout. Please try again later.',
  500: 'The server is busy. Please try again later.',
};

export const LLM_NAMESPACE = 'llm';
export const LLM_COMPLETION_TOOL = 'completions';
export const LLM_CHAT_COMPLETION_TOOL = 'chat_completions';
export const LLM_GENERATE_TEXT_TOOL = 'generate_text';

@Controller('/llm-tool')
@ApiTags('大语言模型')
export class LlmController {
  constructor(private readonly service: LlmService) {}

  @Get('/manifest.json')
  @ApiExcludeEndpoint()
  public getMetadata(): ManifestJson {
    return {
      schema_version: SchemaVersion.v1,
      display_name: '大语言模型',
      namespace: LLM_NAMESPACE,
      auth: {
        type: AuthType.none,
      },
      api: {
        type: ApiType.openapi,
        url: `${CHAT_TOOL_OPENAPI_PATH}-json`,
      },
      contact_email: 'dev@inf-monkeys.com',
    };
  }

  @Get('/models')
  @ApiOperation({
    summary: '获取所有模型',
    description: '获取所有模型',
  })
  public async getModels() {
    return getModels();
  }

  @Post('/completions')
  @ApiOperation({
    summary: '文本补全',
    description: '文本补全',
  })
  @MonkeyToolName(LLM_COMPLETION_TOOL)
  @MonkeyToolDisplayName({
    'zh-CN': '单轮对话（大语言模型）',
    'en-US': 'Completions (LLM)',
  })
  @MonkeyToolDescription({
    'zh-CN': '大语言模型单轮对话（文本补全）接口',
    'en-US': 'Completions (LLM)',
  })
  @MonkeyToolCategories(['gen-text'])
  @MonkeyToolIcon('emoji:💬:#c15048')
<<<<<<< HEAD
  @MonkeyToolInput([MODEL_PROPERTY, USER_MESSAGE_PROPERTY, MAX_TOKEN_PROPERTY, TEMPERATURE_PROPERTY, PRESENCE_PENALTY_PROPERTY, FREQUENCY_PENALTY_PROPERTY, STREAM_PROPERTY])
=======
  @MonkeyToolInput([
    {
      displayName: '注意：此工具为单独对话（Completions 接口），所选的模型必须支持单轮对话（/v1/completions) 接口，否则会运行失败。大多数情况下，你应该使用的是多轮对话工具。',
      type: 'notice',
      name: 'docs',
    },
    {
      displayName: '大语言模型',
      name: 'model',
      type: 'string',
      required: true,
      typeOptions: {
        assetType: 'llm-model',
      },
    },
    {
      displayName: '对话消息',
      name: 'prompt',
      type: 'string',
      required: false,
    },
    {
      displayName: '最大 Token 数',
      name: 'max_tokens',
      type: 'number',
      required: false,
      description: '设置最大 Token 数，如果消息 Token 数超过 max_tokens，将会被截断',
    },
    {
      displayName: 'temperature（随机性程度）',
      name: 'temperature',
      type: 'number',
      default: 0.7,
      required: false,
      description: '填写 0-1 的浮点数\n用于生成文本时，模型输出的随机性程度。较高的温度会导致更多的随机性，可能产生更有创意的回应。而较低的温度会使模型的输出更加确定，更倾向于选择高概率的词语。',
    },
    {
      displayName: 'presence_penalty（重复惩罚）',
      name: 'presence_penalty',
      type: 'number',
      default: 0.5,
      required: false,
      description: '填写 0-1 的浮点数\n用于惩罚模型生成重复的词语，从而使生成的文本更加多样化。',
    },
    {
      displayName: 'frequency_penalty（频率惩罚）',
      name: 'frequency_penalty',
      type: 'number',
      default: 0.5,
      required: false,
      description: '填写 0-1 的浮点数\n用于惩罚模型生成低频词语，从而使生成的文本更加多样化。',
    },
    {
      name: 'stream',
      displayName: '是否流式输出',
      type: 'boolean',
      required: false,
      default: false,
    },
  ])
>>>>>>> 1f31116a
  @MonkeyToolOutput([
    {
      name: 'id',
      displayName: 'ID',
      type: 'string',
      required: true,
    },
    {
      name: 'object',
      displayName: 'Object',
      type: 'string',
    },
    {
      name: 'created',
      displayName: 'Created',
      type: 'number',
    },
    {
      name: 'model',
      displayName: 'Model',
      type: 'string',
    },
    {
      name: 'choices',
      displayName: 'Choices',
      type: 'json',
      typeOptions: {
        multipleValues: true,
      },
      properties: [
        {
          name: 'index',
          displayName: 'Index',
          type: 'number',
        },
        {
          name: 'text',
          displayName: 'Text',
          type: 'string',
        },
        {
          name: 'logprobs',
          displayName: 'Logprobs',
          type: 'string',
        },
        {
          name: 'finish_reason',
          displayName: 'Finish Reason',
          type: 'string',
        },
      ],
    },
    {
      name: 'usage',
      displayName: 'Usage',
      type: 'json',
      properties: [
        {
          name: 'prompt_tokens',
          displayName: 'Prompt Tokens',
          type: 'number',
        },
        {
          name: 'completion_tokens',
          displayName: 'Completion Tokens',
          type: 'number',
        },
        {
          name: 'total_tokens',
          displayName: 'Total Tokens',
          type: 'number',
        },
      ],
    },
    {
      name: 'system_fingerprint',
      displayName: 'System Fingerprint',
      type: 'string',
    },
  ])
  @MonkeyToolExtra({
    estimateTime: 3,
  })
  /**
   * Example output:
    {
      "id": "chatcmpl-9D55Std9JjsNhUy9LgC6W0JasQzJD",
      "object": "chat.completion",
      "created": 1712904846,
      "model": "gpt-3.5-turbo-0125",
      "choices": [
          {
            "text": "，我現在還在試驗狀",
            "index": 0,
            "logprobs": null,
            "finish_reason": "length"
          }
      ],
      "usage": {
        "prompt_tokens": 8,
        "completion_tokens": 9,
        "total_tokens": 17
      },
      "system_fingerprint": "fp_b28b39ffa8"
    }
   */
  public async createCompletions(@Res() res: Response, @Req() req: IRequest, @Body() body: CreateCompletionsDto) {
    const teamId = req.headers['x-monkeys-teamid'] as string;
    const { stream = false } = body;
    const answer = await this.service.createCompelitions(teamId, {
      prompt: body.prompt,
      model: body.model,
      temperature: body.temperature,
      frequency_penalty: body.frequency_penalty,
      presence_penalty: body.presence_penalty,
      stream,
      max_tokens: body.max_tokens,
    });
    if (answer instanceof Error) {
      let status = 500;
      let errorMessage = ErrorMessage['500'];
      Object.keys(ErrorMessage).forEach((key: string) => {
        if (answer.message.includes(key)) {
          status = parseInt(key, 10);
          errorMessage = ErrorMessage[key];
        }
      });
      return res.status(status).send(errorMessage);
    } else if (stream) {
      res.setHeader('content-type', answer.headers['content-type']);
      res.status(200);
      answer.data.on('data', (chunk: any) => {
        res.write(chunk);
      });
      answer.data.on('end', () => {
        res.end();
      });
      answer.data.on('error', () => {
        res.end();
      });
    } else {
      res.status(200).send(answer.data);
    }
  }

  @Post('/chat/generate-text')
  @ApiOperation({
    summary: '文本生成',
    description: '文本生成',
  })
  @MonkeyToolName(LLM_GENERATE_TEXT_TOOL)
  @MonkeyToolDisplayName({
    'zh-CN': '文本生成（大语言模型）',
    'en-US': 'Generate Text (LLM)',
  })
  @MonkeyToolDescription({
    'zh-CN': '大语言模型文本生成',
    'en-US': 'Generate Text (LLM)',
  })
  @MonkeyToolCategories(['gen-text'])
  @MonkeyToolIcon('emoji:💬:#c15048')
  @MonkeyToolInput([
<<<<<<< HEAD
    MODEL_PROPERTY,
    SYSTEM_PROMOT_PROPERTY,
    USER_MESSAGE_PROPERTY,
    KNOWLEDGE_BASE_PROPERTY,
    TOOLS_PROPERTY,
    MAX_TOKEN_PROPERTY,
    TEMPERATURE_PROPERTY,
    PRESENCE_PENALTY_PROPERTY,
    FREQUENCY_PENALTY_PROPERTY,
    RESPONSE_FORMAT_PROPERTY,
=======
    {
      displayName: '注意：此工具为多轮对话（Chat Completions 接口），所选的模型必须支持多轮对话（/v1/chat/completions) 接口，否则会运行失败。',
      type: 'notice',
      name: 'docs',
    },
    {
      displayName: '大语言模型',
      name: 'model',
      type: 'string',
      required: true,
      typeOptions: {
        assetType: 'llm-model',
      },
    },
    {
      displayName: '系统预制 Prompt',
      name: 'systemPrompt',
      type: 'string',
      required: false,
    },
    {
      displayName: '用户消息',
      name: 'userMessage',
      type: 'string',
      required: true,
    },
    {
      displayName: '知识库上下文',
      name: 'knowledgeBase',
      type: 'string',
      typeOptions: {
        assetType: 'knowledge-base',
      },
    },
    {
      displayName: '工具列表',
      name: 'tools',
      type: 'string',
      typeOptions: {
        assetType: 'tools',
        multipleValues: true,
      },
    },
    {
      displayName: '最大 Token 数',
      name: 'max_tokens',
      type: 'number',
      required: false,
      description: '设置最大 Token 数，如果消息 Token 数超过 max_tokens，将会被截断',
    },
    {
      displayName: 'temperature（随机性程度）',
      name: 'temperature',
      type: 'number',
      default: 0.7,
      required: false,
      description: '填写 0-1 的浮点数\n用于生成文本时，模型输出的随机性程度。较高的温度会导致更多的随机性，可能产生更有创意的回应。而较低的温度会使模型的输出更加确定，更倾向于选择高概率的词语。',
    },
    {
      displayName: 'presence_penalty（重复惩罚）',
      name: 'presence_penalty',
      type: 'number',
      default: 0.5,
      required: false,
      description: '填写 0-1 的浮点数\n用于惩罚模型生成重复的词语，从而使生成的文本更加多样化。',
    },
    {
      displayName: 'frequency_penalty（频率惩罚）',
      name: 'frequency_penalty',
      type: 'number',
      default: 0.5,
      required: false,
      description: '填写 0-1 的浮点数\n用于惩罚模型生成低频词语，从而使生成的文本更加多样化。',
    },
    {
      displayName: '数据响应格式',
      name: 'response_format',
      type: 'options',
      default: 'text',
      description:
        '当设置为 json_object 时，必须在 system 或者 user message 中手动要求大语言模型返回 json 格式数据，详情请见：https://platform.openai.com/docs/api-reference/chat/create#chat-create-response_format',
      options: [
        {
          name: 'text',
          value: 'text',
        },
        {
          name: 'json_object',
          value: 'json_object',
        },
      ],
    },
>>>>>>> 1f31116a
  ])
  @MonkeyToolOutput([
    {
      name: 'message',
      displayName: {
        'zh-CN': '消息',
        'en-US': 'Message',
      },
      type: 'string',
      required: true,
    },
    {
      name: 'usage',
      displayName: 'Token Usage',
      type: 'json',
      properties: [
        {
          name: 'prompt_tokens',
          displayName: 'Prompt Tokens',
          type: 'number',
        },
        {
          name: 'completion_tokens',
          displayName: 'Completion Tokens',
          type: 'number',
        },
        {
          name: 'total_tokens',
          displayName: 'Total Tokens',
          type: 'number',
        },
      ],
    },
  ])
  @MonkeyToolExtra({
    estimateTime: 3,
  })
  public async generateTextByLlm(@Res() res: Response, @Req() req: IRequest, @Body() body: GenerateTextByLlmDto) {
    if (!body.userMessage) {
      return res.status(400).send('userMessage is required');
    }
    const teamId = req.headers['x-monkeys-teamid'] as string;
    await this.service.createChatCompelitions(
      res,
      teamId,
      {
        messages: [
          {
            role: 'user',
            content: body.userMessage,
          },
        ],
        model: body.model,
        temperature: body.temperature,
        frequency_penalty: body.frequency_penalty,
        presence_penalty: body.presence_penalty,
        stream: false,
        systemPrompt: body.systemPrompt,
        tools: body.tools,
        knowledgeBase: body.knowledgeBase,
        response_format: body.response_format,
      },
      {
        apiResponseType: 'simple',
      },
    );
  }

  @Post('/chat/completions')
  @ApiOperation({
    summary: '多轮对话',
    description: '多轮对话',
  })
  @MonkeyToolName(LLM_CHAT_COMPLETION_TOOL)
  @MonkeyToolDisplayName({
    'zh-CN': '多轮对话（大语言模型）',
    'en-US': 'Chat Completions (LLM)',
  })
  @MonkeyToolDescription({
    'zh-CN': '大语言模型多轮对话',
    'en-US': 'Chat Completions (LLM)',
  })
  @MonkeyToolCategories(['gen-text'])
  @MonkeyToolIcon('emoji:💬:#c15048')
  @MonkeyToolInput([
    MODEL_PROPERTY,
    SYSTEM_PROMOT_PROPERTY,
    {
<<<<<<< HEAD
      displayName: {
        'zh-CN': '历史会话记录',
        'en-US': 'Messages',
      },
=======
      displayName: '注意：此工具为多轮对话（Chat Completions 接口），所选的模型必须支持多轮对话（/v1/chat/completions) 接口，否则会运行失败。',
      type: 'notice',
      name: 'docs',
    },
    {
      displayName: '大语言模型',
      name: 'model',
      type: 'string',
      required: true,
      typeOptions: {
        assetType: 'llm-model',
      },
    },
    {
      displayName: '预制 Prompt',
      name: 'systemPrompt',
      type: 'string',
      required: false,
    },
    {
      displayName: '历史会话记录',
>>>>>>> 1f31116a
      name: 'messages',
      type: 'json',
      required: true,
    },
    KNOWLEDGE_BASE_PROPERTY,
    SQL_KNOWLEDGE_BASE_PROPERTY,
    TOOLS_PROPERTY,
    MAX_TOKEN_PROPERTY,
    TEMPERATURE_PROPERTY,
    PRESENCE_PENALTY_PROPERTY,
    FREQUENCY_PENALTY_PROPERTY,
    RESPONSE_FORMAT_PROPERTY,
    STREAM_PROPERTY,
    {
      name: 'show_logs',
      displayName: {
        'zh-CN': '是否显示日志',
        'en-US': 'Show Logs',
      },
      type: 'boolean',
      required: false,
      default: false,
    },
  ])
  @MonkeyToolOutput([
    {
      name: 'id',
      displayName: 'ID',
      type: 'string',
      required: true,
    },
    {
      name: 'object',
      displayName: 'Object',
      type: 'string',
    },
    {
      name: 'created',
      displayName: 'Created',
      type: 'number',
    },
    {
      name: 'model',
      displayName: 'Model',
      type: 'string',
    },
    {
      name: 'choices',
      displayName: 'Choices',
      type: 'json',
      typeOptions: {
        multipleValues: true,
      },
      properties: [
        {
          name: 'index',
          displayName: 'Index',
          type: 'number',
        },
        {
          name: 'message',
          displayName: 'Message',
          type: 'json',
          properties: [
            {
              name: 'role',
              displayName: 'Role',
              type: 'string',
            },
            {
              name: 'content',
              displayName: 'Content',
              type: 'string',
            },
          ],
        },
        {
          name: 'logprobs',
          displayName: 'Logprobs',
          type: 'string',
        },
        {
          name: 'finish_reason',
          displayName: 'Finish Reason',
          type: 'string',
        },
      ],
    },
    {
      name: 'usage',
      displayName: 'Usage',
      type: 'json',
      properties: [
        {
          name: 'prompt_tokens',
          displayName: 'Prompt Tokens',
          type: 'number',
        },
        {
          name: 'completion_tokens',
          displayName: 'Completion Tokens',
          type: 'number',
        },
        {
          name: 'total_tokens',
          displayName: 'Total Tokens',
          type: 'number',
        },
      ],
    },
    {
      name: 'system_fingerprint',
      displayName: 'System Fingerprint',
      type: 'string',
    },
  ])
  @MonkeyToolExtra({
    estimateTime: 3,
  })
  /**
   * Example output:
    {
      "id": "chatcmpl-9D55Std9JjsNhUy9LgC6W0JasQzJD",
      "object": "chat.completion",
      "created": 1712904846,
      "model": "gpt-3.5-turbo-0125",
      "choices": [
        {
          "index": 0,
          "message": {
            "role": "assistant",
            "content": "Hello! How can I assist you today?"
          },
          "logprobs": null,
          "finish_reason": "stop"
        }
      ],
      "usage": {
        "prompt_tokens": 8,
        "completion_tokens": 9,
        "total_tokens": 17
      },
      "system_fingerprint": "fp_b28b39ffa8"
    }
   */
  public async createChatCompletions(@Res() res: Response, @Req() req: IToolsRequest, @Body() body: CreateChatCompletionsDto) {
    const teamId = req.headers['x-monkeys-teamid'] as string;
    const { stream = false, show_logs = false } = body;
    await this.service.createChatCompelitions(
      res,
      teamId,
      {
        messages: body.messages,
        model: body.model,
        temperature: body.temperature,
        frequency_penalty: body.frequency_penalty,
        presence_penalty: body.presence_penalty,
        stream,
        systemPrompt: body.systemPrompt,
        tools: body.tools,
        knowledgeBase: body.knowledgeBase,
        sqlKnowledgeBase: body.sqlKnowledgeBase,
        response_format: body.response_format,
      },
      {
        apiResponseType: 'full',
        showLogs: show_logs,
      },
    );
  }
}<|MERGE_RESOLUTION|>--- conflicted
+++ resolved
@@ -97,70 +97,20 @@
   })
   @MonkeyToolCategories(['gen-text'])
   @MonkeyToolIcon('emoji:💬:#c15048')
-<<<<<<< HEAD
-  @MonkeyToolInput([MODEL_PROPERTY, USER_MESSAGE_PROPERTY, MAX_TOKEN_PROPERTY, TEMPERATURE_PROPERTY, PRESENCE_PENALTY_PROPERTY, FREQUENCY_PENALTY_PROPERTY, STREAM_PROPERTY])
-=======
   @MonkeyToolInput([
     {
-      displayName: '注意：此工具为单独对话（Completions 接口），所选的模型必须支持单轮对话（/v1/completions) 接口，否则会运行失败。大多数情况下，你应该使用的是多轮对话工具。',
+      displayName: '注意：此工具为单轮对话（Completions 接口），所选的模型必须支持单轮对话（/v1/completions) 接口，否则会运行失败。大多数情况下，你应该使用的是多轮对话工具。',
       type: 'notice',
       name: 'docs',
     },
-    {
-      displayName: '大语言模型',
-      name: 'model',
-      type: 'string',
-      required: true,
-      typeOptions: {
-        assetType: 'llm-model',
-      },
-    },
-    {
-      displayName: '对话消息',
-      name: 'prompt',
-      type: 'string',
-      required: false,
-    },
-    {
-      displayName: '最大 Token 数',
-      name: 'max_tokens',
-      type: 'number',
-      required: false,
-      description: '设置最大 Token 数，如果消息 Token 数超过 max_tokens，将会被截断',
-    },
-    {
-      displayName: 'temperature（随机性程度）',
-      name: 'temperature',
-      type: 'number',
-      default: 0.7,
-      required: false,
-      description: '填写 0-1 的浮点数\n用于生成文本时，模型输出的随机性程度。较高的温度会导致更多的随机性，可能产生更有创意的回应。而较低的温度会使模型的输出更加确定，更倾向于选择高概率的词语。',
-    },
-    {
-      displayName: 'presence_penalty（重复惩罚）',
-      name: 'presence_penalty',
-      type: 'number',
-      default: 0.5,
-      required: false,
-      description: '填写 0-1 的浮点数\n用于惩罚模型生成重复的词语，从而使生成的文本更加多样化。',
-    },
-    {
-      displayName: 'frequency_penalty（频率惩罚）',
-      name: 'frequency_penalty',
-      type: 'number',
-      default: 0.5,
-      required: false,
-      description: '填写 0-1 的浮点数\n用于惩罚模型生成低频词语，从而使生成的文本更加多样化。',
-    },
-    {
-      name: 'stream',
-      displayName: '是否流式输出',
-      type: 'boolean',
-      required: false,
-      default: false,
-    },
+    MODEL_PROPERTY,
+    USER_MESSAGE_PROPERTY,
+    MAX_TOKEN_PROPERTY,
+    TEMPERATURE_PROPERTY,
+    PRESENCE_PENALTY_PROPERTY,
+    FREQUENCY_PENALTY_PROPERTY,
+    STREAM_PROPERTY,
   ])
->>>>>>> 1f31116a
   @MonkeyToolOutput([
     {
       name: 'id',
@@ -323,7 +273,11 @@
   @MonkeyToolCategories(['gen-text'])
   @MonkeyToolIcon('emoji:💬:#c15048')
   @MonkeyToolInput([
-<<<<<<< HEAD
+    {
+      displayName: '注意：此工具为多轮对话（Chat Completions 接口），所选的模型必须支持多轮对话（/v1/chat/completions) 接口，否则会运行失败。',
+      type: 'notice',
+      name: 'docs',
+    },
     MODEL_PROPERTY,
     SYSTEM_PROMOT_PROPERTY,
     USER_MESSAGE_PROPERTY,
@@ -334,100 +288,6 @@
     PRESENCE_PENALTY_PROPERTY,
     FREQUENCY_PENALTY_PROPERTY,
     RESPONSE_FORMAT_PROPERTY,
-=======
-    {
-      displayName: '注意：此工具为多轮对话（Chat Completions 接口），所选的模型必须支持多轮对话（/v1/chat/completions) 接口，否则会运行失败。',
-      type: 'notice',
-      name: 'docs',
-    },
-    {
-      displayName: '大语言模型',
-      name: 'model',
-      type: 'string',
-      required: true,
-      typeOptions: {
-        assetType: 'llm-model',
-      },
-    },
-    {
-      displayName: '系统预制 Prompt',
-      name: 'systemPrompt',
-      type: 'string',
-      required: false,
-    },
-    {
-      displayName: '用户消息',
-      name: 'userMessage',
-      type: 'string',
-      required: true,
-    },
-    {
-      displayName: '知识库上下文',
-      name: 'knowledgeBase',
-      type: 'string',
-      typeOptions: {
-        assetType: 'knowledge-base',
-      },
-    },
-    {
-      displayName: '工具列表',
-      name: 'tools',
-      type: 'string',
-      typeOptions: {
-        assetType: 'tools',
-        multipleValues: true,
-      },
-    },
-    {
-      displayName: '最大 Token 数',
-      name: 'max_tokens',
-      type: 'number',
-      required: false,
-      description: '设置最大 Token 数，如果消息 Token 数超过 max_tokens，将会被截断',
-    },
-    {
-      displayName: 'temperature（随机性程度）',
-      name: 'temperature',
-      type: 'number',
-      default: 0.7,
-      required: false,
-      description: '填写 0-1 的浮点数\n用于生成文本时，模型输出的随机性程度。较高的温度会导致更多的随机性，可能产生更有创意的回应。而较低的温度会使模型的输出更加确定，更倾向于选择高概率的词语。',
-    },
-    {
-      displayName: 'presence_penalty（重复惩罚）',
-      name: 'presence_penalty',
-      type: 'number',
-      default: 0.5,
-      required: false,
-      description: '填写 0-1 的浮点数\n用于惩罚模型生成重复的词语，从而使生成的文本更加多样化。',
-    },
-    {
-      displayName: 'frequency_penalty（频率惩罚）',
-      name: 'frequency_penalty',
-      type: 'number',
-      default: 0.5,
-      required: false,
-      description: '填写 0-1 的浮点数\n用于惩罚模型生成低频词语，从而使生成的文本更加多样化。',
-    },
-    {
-      displayName: '数据响应格式',
-      name: 'response_format',
-      type: 'options',
-      default: 'text',
-      description:
-        '当设置为 json_object 时，必须在 system 或者 user message 中手动要求大语言模型返回 json 格式数据，详情请见：https://platform.openai.com/docs/api-reference/chat/create#chat-create-response_format',
-      options: [
-        {
-          name: 'text',
-          value: 'text',
-        },
-        {
-          name: 'json_object',
-          value: 'json_object',
-        },
-      ],
-    },
->>>>>>> 1f31116a
   ])
   @MonkeyToolOutput([
     {
@@ -513,37 +373,18 @@
   @MonkeyToolCategories(['gen-text'])
   @MonkeyToolIcon('emoji:💬:#c15048')
   @MonkeyToolInput([
+    {
+      displayName: '注意：此工具为多轮对话（Chat Completions 接口），所选的模型必须支持多轮对话（/v1/chat/completions) 接口，否则会运行失败。',
+      type: 'notice',
+      name: 'docs',
+    },
     MODEL_PROPERTY,
     SYSTEM_PROMOT_PROPERTY,
     {
-<<<<<<< HEAD
       displayName: {
         'zh-CN': '历史会话记录',
         'en-US': 'Messages',
       },
-=======
-      displayName: '注意：此工具为多轮对话（Chat Completions 接口），所选的模型必须支持多轮对话（/v1/chat/completions) 接口，否则会运行失败。',
-      type: 'notice',
-      name: 'docs',
-    },
-    {
-      displayName: '大语言模型',
-      name: 'model',
-      type: 'string',
-      required: true,
-      typeOptions: {
-        assetType: 'llm-model',
-      },
-    },
-    {
-      displayName: '预制 Prompt',
-      name: 'systemPrompt',
-      type: 'string',
-      required: false,
-    },
-    {
-      displayName: '历史会话记录',
->>>>>>> 1f31116a
       name: 'messages',
       type: 'json',
       required: true,
