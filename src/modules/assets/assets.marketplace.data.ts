import { ComfyuiWorkflowEntity, ComfyuiWorkflowSourceType } from '@/database/entities/comfyui/comfyui-workflow.entity';
import { WorkflowMetadataEntity } from '@/database/entities/workflow/workflow-metadata';
import { PageInstanceType } from '@/database/entities/workflow/workflow-page';
import { TaskType } from '@inf-monkeys/conductor-javascript';
import { LLM_CHAT_COMPLETION_TOOL, LLM_COMPLETION_TOOL, LLM_NAMESPACE } from '../tools/llm/llm.controller';

export interface WorkflowMarketplaceData extends WorkflowMetadataEntity {
  tags: string[];
  autoPinPage?: PageInstanceType[];
}

export const BUILT_IN_WORKFLOW_MARKETPLACE_LIST: Array<Partial<WorkflowMarketplaceData>> = [
  {
    tags: ['模型调用（AutoInfer）'],
    autoPinPage: ['chat'],
    id: '662a1c620b9fd2739ab8d3a6',
    displayName: '大语言模型多轮对话',
    description: '基于大语言模型的多轮对话',
    iconUrl: 'emoji:🤖:#f2c1be',
    isPreset: true,
    isPublished: true,
    version: 1,
    variables: [
      {
        displayName: 'messages',
        name: 'messages',
        type: 'string',
        typeOptions: {
          multipleValues: true,
        },
      },
      {
        default: false,
        displayName: 'stream',
        name: 'stream',
        type: 'boolean',
      },
      {
        default: '0.7',
        displayName: 'temperature',
        name: 'temperature',
        type: 'number',
      },
      {
        default: '0.5',
        displayName: 'presence_penalty',
        name: 'presence_penalty',
        type: 'number',
      },
      {
        default: '0.5',
        displayName: 'frequency_penalty',
        name: 'frequency_penalty',
        type: 'number',
      },
    ],
    tasks: [
      {
        inputParameters: {
          frequency_penalty: '${workflow.input.frequency_penalty}',
          messages: '${workflow.input.messages}',
          presence_penalty: '${workflow.input.presence_penalty}',
          stream: '${workflow.input.stream}',
          temperature: '${workflow.input.temperature}',
        },
        name: `${LLM_NAMESPACE}:${LLM_CHAT_COMPLETION_TOOL}`,
        taskReferenceName: 'llm:chat_completions_BtnrDqNN',
        type: TaskType.SIMPLE,
      },
    ],
    exposeOpenaiCompatibleInterface: true,
  },
  {
    tags: ['模型调用（AutoInfer）'],
    autoPinPage: ['chat'],
    id: '662a1c620b9fd2739ab8d3a7',
    displayName: '大语言模型单轮对话',
    description: '基于大语言模型的单轮对话',
    iconUrl: 'emoji:🤖:#f2c1be',
    isPreset: true,
    isPublished: true,
    version: 1,
    variables: [
      {
        displayName: 'prompt',
        name: 'prompt',
        type: 'string',
      },
      {
        default: false,
        displayName: 'stream',
        name: 'stream',
        type: 'boolean',
      },
      {
        default: '0.7',
        displayName: 'temperature',
        name: 'temperature',
        type: 'number',
      },
      {
        default: '0.5',
        displayName: 'presence_penalty',
        name: 'presence_penalty',
        type: 'number',
      },
      {
        displayName: 'frequency_penalty',
        name: 'frequency_penalty',
        type: 'number',
        default: '0.5',
      },
    ],
    tasks: [
      {
        inputParameters: {
          frequency_penalty: '${workflow.input.frequency_penalty}',
          presence_penalty: '${workflow.input.presence_penalty}',
          prompt: '${workflow.input.prompt}',
          stream: '${workflow.input.stream}',
          temperature: '${workflow.input.temperature}',
        },
        name: `${LLM_NAMESPACE}:${LLM_COMPLETION_TOOL}`,
        taskReferenceName: 'llm:completions_KBDmHJNk',
        type: TaskType.SIMPLE,
      },
    ],
    exposeOpenaiCompatibleInterface: true,
  },
<<<<<<< HEAD
];

export interface ComfyUIWorkflowWorkflowMarketplaceData extends ComfyuiWorkflowEntity {
  tags: string[];
}

export const BUILT_IN_COMFYUI_WORKFLOW_MARKETPLACE_LIST: Array<Partial<ComfyUIWorkflowWorkflowMarketplaceData>> = [
  {
    id: '664e1fa3103d67fd8406a5f3',
    tags: ['图像处理'],
    iconUrl: 'emoji:📷:#98ae36',
    displayName: '根据衣服生成模特穿衣图(ComfyUI_MagicClothing)',
    description: '基于 https://github.com/frankchieng/ComfyUI_MagicClothing 的 main workflow',
    workflowType: ComfyuiWorkflowSourceType.Json,
    originalData: {},
    workflow: {
      last_node_id: 23,
      last_link_id: 41,
      nodes: [
        {
          id: 16,
          type: 'PreviewImage',
          pos: [726, 784],
          size: {
            '0': 210,
            '1': 246,
          },
          flags: {},
          order: 3,
          mode: 0,
          inputs: [
            {
              name: 'images',
              type: 'IMAGE',
              link: 41,
              label: 'images',
              slot_index: 0,
            },
          ],
          properties: {
            'Node name for S&R': 'PreviewImage',
          },
        },
        {
          id: 8,
          type: 'PreviewImage',
          pos: [705, 274],
          size: {
            '0': 543.2338256835938,
            '1': 423.5530090332031,
          },
          flags: {},
          order: 2,
          mode: 0,
          inputs: [
            {
              name: 'images',
              type: 'IMAGE',
              link: 40,
              label: 'images',
              slot_index: 0,
            },
          ],
          properties: {
            'Node name for S&R': 'PreviewImage',
          },
        },
        {
          id: 9,
          type: 'LoadImage',
          pos: [-371, 322],
          size: {
            '0': 315,
            '1': 314,
          },
          flags: {},
          order: 0,
          mode: 0,
          outputs: [
            {
              name: 'IMAGE',
              type: 'IMAGE',
              links: [39],
              shape: 3,
              label: 'IMAGE',
              slot_index: 0,
            },
            {
              name: 'MASK',
              type: 'MASK',
              links: null,
              shape: 3,
              label: 'MASK',
            },
          ],
          properties: {
            'Node name for S&R': 'LoadImage',
          },
          widgets_values: ['valid_cloth_t1 (1).png', 'image'],
        },
        {
          id: 23,
          type: 'MagicClothing_Generate',
          pos: [132, 175],
          size: {
            '0': 418.1999816894531,
            '1': 430,
          },
          flags: {},
          order: 1,
          mode: 0,
          inputs: [
            {
              name: 'cloth_image',
              type: 'IMAGE',
              link: 39,
            },
            {
              name: 'face_image',
              type: 'IMAGE',
              link: null,
            },
            {
              name: 'pose_image',
              type: 'IMAGE',
              link: null,
            },
            {
              name: 'cloth_mask_image',
              type: 'IMAGE',
              link: null,
            },
          ],
          outputs: [
            {
              name: 'images',
              type: 'IMAGE',
              links: [40],
              shape: 3,
              slot_index: 0,
            },
            {
              name: 'cloth_mask_image',
              type: 'IMAGE',
              links: [41],
              shape: 3,
              slot_index: 1,
            },
          ],
          properties: {
            'Node name for S&R': 'MagicClothing_Generate',
          },
          widgets_values: [
            'a photography of a model',
            'OMS_1024_VTHD+DressCode_200000.safetensors',
            'SG161222/Realistic_Vision_V4.0_noVAE',
            true,
            1,
            'bare, monochrome, lowres, bad anatomy, worst quality, low quality',
            1999,
            'randomize',
            3,
            3,
            20,
            768,
            576,
            'FaceID',
          ],
        },
      ],
      links: [
        [39, 9, 0, 23, 0, 'IMAGE'],
        [40, 23, 0, 8, 0, 'IMAGE'],
        [41, 23, 1, 16, 0, 'IMAGE'],
      ],
      groups: [],
      config: {},
      extra: {
        ds: {
          scale: 0.7400249944258218,
          offset: {
            '0': 486.0008666350852,
            '1': 61.887842562004096,
          },
        },
      },
      version: 0.4,
    },
    prompt: {
      '8': {
        inputs: {
          images: ['23', 0],
        },
        class_type: 'PreviewImage',
        _meta: {
          title: 'Preview Image',
        },
      },
      '9': {
        inputs: {
          image: 'valid_cloth_t1.png',
          upload: 'image',
        },
        class_type: 'LoadImage',
        _meta: {
          title: 'Load Image',
        },
      },
      '16': {
        inputs: {
          images: ['23', 1],
        },
        class_type: 'PreviewImage',
        _meta: {
          title: 'Preview Image',
        },
      },
      '23': {
        inputs: {
          prompt: 'a photography of a model',
          model_path: 'OMS_1024_VTHD+DressCode_200000.safetensors',
          pipe_path: 'SG161222/Realistic_Vision_V4.0_noVAE',
          enable_cloth_guidance: true,
          num_samples: 1,
          n_prompt: 'bare, monochrome, lowres, bad anatomy, worst quality, low quality',
          seed: 1999,
          scale: 3,
          cloth_guidance_scale: 3,
          sample_steps: 20,
          height: 768,
          width: 576,
          faceid_version: 'FaceID',
          cloth_image: ['9', 0],
        },
        class_type: 'MagicClothing_Generate',
        _meta: {
          title: 'Human Garment Generation',
        },
      },
    },
    toolInput: [
      {
        displayName: `衣服图片`,
        name: `9_image`,
        type: 'file',
        default: '',
        required: true,
        typeOptions: {
          multipleValues: false,
          accept: '.jpg,.jpeg,.png,.webp',
          minValue: 1,
          maxValue: 1,
          maxSize: 1024 * 1024 * 10,
        },
      },
      {
        displayName: 'prompt',
        name: '23_prompt',
        type: 'string',
        default: 'a photography of a model',
        required: true,
      },
      {
        displayName: 'negative prompt',
        name: '23_n_prompt',
        type: 'string',
        default: 'bare, monochrome, lowres, bad anatomy, worst quality, low quality',
        required: true,
      },
    ],
    additionalModelList: [
      {
        name: 'magic_clothing_768_vitonhd_joint.safetensors',
        url: 'https://huggingface.co/ShineChen1024/MagicClothing/resolve/main/magic_clothing_768_vitonhd_joint.safetensors?download=true',
        dest: 'ComfyUI/custom_nodes/ComfyUI_MagicClothing/checkpoints',
      },
      {
        name: 'cloth_segm.pth',
        url: 'https://huggingface.co/ShineChen1024/MagicClothing/resolve/main/cloth_segm.pth?download=true',
        dest: 'ComfyUI/custom_nodes/ComfyUI_MagicClothing/checkpoints',
      },
      {
        name: 'OMS_1024_VTHD+DressCode_200000.safetensors',
        url: 'https://huggingface.co/ShineChen1024/MagicClothing/resolve/main/OMS_1024_VTHD%2BDressCode_200000.safetensors?download=true',
        dest: 'ComfyUI/custom_nodes/ComfyUI_MagicClothing/checkpoints',
      },
      {
        name: 'garment_extractor.safetensors',
        url: 'https://huggingface.co/ShineChen1024/MagicClothing/resolve/main/stable_ckpt/garment_extractor.safetensors?download=true',
        dest: 'ComfyUI/custom_nodes/ComfyUI_MagicClothing/checkpoints/stable_ckpt',
      },
      {
        name: 'ip_layer.pth',
        url: 'https://huggingface.co/ShineChen1024/MagicClothing/resolve/main/stable_ckpt/ip_layer.pth?download=true',
        dest: 'ComfyUI/custom_nodes/ComfyUI_MagicClothing/checkpoints/stable_ckpt',
      },
    ],
    additionalNodeList: [
      {
        url: 'https://static.infmonkeys.com/comfyui/custom_nodes/ComfyUI_MagicClothing.zip',
        name: 'ComfyUI_MagicClothing',
=======
  {
    tags: ['模型调用（AutoInfer）'],
    autoPinPage: ['chat'],
    id: '664f1e0db10cb3ffc558437a',
    displayName: '文本生成（大语言模型）',
    description: '通过大语言模型生成文本',
    iconUrl: 'emoji:🤖:#f2c1be',
    isPreset: true,
    isPublished: true,
    version: 1,
    variables: [
      {
        default: 'Hello',
        displayName: '用户消息',
        name: 'userMessage',
        type: 'string',
      },
      {
        default: 'You are a helpful assistant.',
        displayName: '系统预置 Prompt',
        name: 'systemPrompt',
        type: 'string',
      },
    ],
    tasks: [
      {
        inputParameters: {
          frequency_penalty: 0.5,
          presence_penalty: 0.5,
          response_format: 'text',
          systemPrompt: '${workflow.input.systemPrompt}',
          temperature: 0.7,
          userMessage: '${workflow.input.userMessage}',
        },
        name: 'llm:generate_text',
        taskReferenceName: 'llm:generate_text_wPMrkKKb',
        type: TaskType.SIMPLE,
>>>>>>> 7f4078a3
      },
    ],
  },
];<|MERGE_RESOLUTION|>--- conflicted
+++ resolved
@@ -127,7 +127,46 @@
     ],
     exposeOpenaiCompatibleInterface: true,
   },
-<<<<<<< HEAD
+  {
+    tags: ['模型调用（AutoInfer）'],
+    autoPinPage: ['chat'],
+    id: '664f1e0db10cb3ffc558437a',
+    displayName: '文本生成（大语言模型）',
+    description: '通过大语言模型生成文本',
+    iconUrl: 'emoji:🤖:#f2c1be',
+    isPreset: true,
+    isPublished: true,
+    version: 1,
+    variables: [
+      {
+        default: 'Hello',
+        displayName: '用户消息',
+        name: 'userMessage',
+        type: 'string',
+      },
+      {
+        default: 'You are a helpful assistant.',
+        displayName: '系统预置 Prompt',
+        name: 'systemPrompt',
+        type: 'string',
+      },
+    ],
+    tasks: [
+      {
+        inputParameters: {
+          frequency_penalty: 0.5,
+          presence_penalty: 0.5,
+          response_format: 'text',
+          systemPrompt: '${workflow.input.systemPrompt}',
+          temperature: 0.7,
+          userMessage: '${workflow.input.userMessage}',
+        },
+        name: 'llm:generate_text',
+        taskReferenceName: 'llm:generate_text_wPMrkKKb',
+        type: TaskType.SIMPLE,
+      },
+    ],
+  },
 ];
 
 export interface ComfyUIWorkflowWorkflowMarketplaceData extends ComfyuiWorkflowEntity {
@@ -429,45 +468,6 @@
       {
         url: 'https://static.infmonkeys.com/comfyui/custom_nodes/ComfyUI_MagicClothing.zip',
         name: 'ComfyUI_MagicClothing',
-=======
-  {
-    tags: ['模型调用（AutoInfer）'],
-    autoPinPage: ['chat'],
-    id: '664f1e0db10cb3ffc558437a',
-    displayName: '文本生成（大语言模型）',
-    description: '通过大语言模型生成文本',
-    iconUrl: 'emoji:🤖:#f2c1be',
-    isPreset: true,
-    isPublished: true,
-    version: 1,
-    variables: [
-      {
-        default: 'Hello',
-        displayName: '用户消息',
-        name: 'userMessage',
-        type: 'string',
-      },
-      {
-        default: 'You are a helpful assistant.',
-        displayName: '系统预置 Prompt',
-        name: 'systemPrompt',
-        type: 'string',
-      },
-    ],
-    tasks: [
-      {
-        inputParameters: {
-          frequency_penalty: 0.5,
-          presence_penalty: 0.5,
-          response_format: 'text',
-          systemPrompt: '${workflow.input.systemPrompt}',
-          temperature: 0.7,
-          userMessage: '${workflow.input.userMessage}',
-        },
-        name: 'llm:generate_text',
-        taskReferenceName: 'llm:generate_text_wPMrkKKb',
-        type: TaskType.SIMPLE,
->>>>>>> 7f4078a3
       },
     ],
   },
