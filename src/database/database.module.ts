--- conflicted
+++ resolved
@@ -104,11 +104,9 @@
   WorkflowObservabilityEntity,
   DesignMetadataEntity,
   DesignProjectEntity,
-<<<<<<< HEAD
   MarketplaceAppEntity,
   MarketplaceAppVersionEntity,
   InstalledAppEntity,
-=======
   EvaluationModuleEntity,
   EvaluatorEntity,
   ModuleEvaluatorEntity,
@@ -116,7 +114,6 @@
   LeaderboardScoreEntity,
   EvaluationBattleEntity,
   BattleGroupEntity,
->>>>>>> 905afad1
 ];
 
 export const DatabaseModule = TypeOrmModule.forRoot({
