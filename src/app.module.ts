import { TranslateToolsModule } from '@/modules/tools/translate/translate.module';
import { MiddlewareConsumer, Module, RequestMethod } from '@nestjs/common';
import { ScheduleModule } from '@nestjs/schedule';
import { ServeStaticModule } from '@nestjs/serve-static';
import { join } from 'path';
import { AppController } from './app.controller';
import { AppService } from './app.service';
import { CommonModule } from './common/common.module';
import { ToolsMiddleware } from './common/middlewares/tools.middleware';
import { CronJobModule } from './cronjobs/cron.module';
import { DatabaseModule } from './database/database.module';
import { RepositoryMoule } from './database/repositories.module';
import { AssetsModule } from './modules/assets/assets.module';
import { AuthModule } from './modules/auth/auth.module';
import { BootstrapModule } from './modules/bootstrap/bootstrap.module';
import { ChatModule } from './modules/chat/chat.module';
import { DesignModule } from './modules/design/design.module';
import { EvaluationModule } from './modules/evaluation/evaluation.module';
import { ExportModule } from './modules/export/export.module';
import { MarketplaceModule } from './modules/marketplace/marketplace.module';
import { PaymentModule } from './modules/payment/payment.module';
import { TenantModule } from './modules/tenant/tenant.module';
import { LLMToolsModule } from './modules/tools/llm/llm.module';
import { MediaToolsModule } from './modules/tools/media/media.module';
import { ToolsModule } from './modules/tools/tools.module';
import { WorkflowModule } from './modules/workflow/workflow.module';
import { OpenapiModule } from './openapi.module';
import { PrometheusModule } from './prometheus/prometheus.module';

@Module({
  imports: [
    CommonModule,
    ServeStaticModule.forRoot({
      rootPath: join(__dirname, '..', 'public'),
    }),
    DatabaseModule,
    ToolsModule,
    RepositoryMoule,
    WorkflowModule,
    OpenapiModule,
    ScheduleModule.forRoot(),
    CronJobModule,
    ExportModule,
    BootstrapModule,
    AuthModule,
    AssetsModule,
    LLMToolsModule,
    TranslateToolsModule,
    MediaToolsModule,
    ChatModule,
    PaymentModule,
    PrometheusModule.register({
      path: '/metrics',
      defaultLabels: {
        app: 'Monkeys Server',
      },
    }),
    DesignModule,
    TenantModule,
<<<<<<< HEAD
    MarketplaceModule,
=======
    EvaluationModule,
>>>>>>> 905afad1
  ],
  controllers: [AppController],
  providers: [AppService],
})
export class AppModule {
  configure(consumer: MiddlewareConsumer) {
    consumer.apply(ToolsMiddleware).forRoutes({ path: '/api/system-tools', method: RequestMethod.ALL });
    consumer.apply(ToolsMiddleware).forRoutes({ path: '/api/llm-tool', method: RequestMethod.ALL });
  }
}<|MERGE_RESOLUTION|>--- conflicted
+++ resolved
@@ -57,11 +57,8 @@
     }),
     DesignModule,
     TenantModule,
-<<<<<<< HEAD
     MarketplaceModule,
-=======
     EvaluationModule,
->>>>>>> 905afad1
   ],
   controllers: [AppController],
   providers: [AppService],
